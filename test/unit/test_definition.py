# :coding: utf-8

import os
import types
import copy
from collections import OrderedDict
import itertools

import pytest

from wiz.utility import Requirement, Version
import wiz.definition
import wiz.filesystem
import wiz.system
import wiz.exception


@pytest.fixture()
def definitions():
    """Return list of mocked definitions."""
    return [
        wiz.definition.Definition({
            "identifier": "foo-package",
            "version": "0.1.0",
            "description": "A test package for foo."
        }),
        wiz.definition.Definition({
            "identifier": "foo-package",
            "version": "1.1.0",
            "description": "Another test package for foo.",
            "command": {
                "foo": "Foo1.1",
            }
        }),
        wiz.definition.Definition({
            "identifier": "bar-package",
            "version": "1.0.0",
            "description": "A test package for bar.",
            "command": {
                "bar": "Bar1.0",
            }
        }),
        wiz.definition.Definition({
            "identifier": "bar-package",
            "version": "0.9.2",
            "description": "Another test package for bar.",
            "command": {
                "bar": "Bar0.9",
            }
        }),
        wiz.definition.Definition({
            "identifier": "baz-package",
            "version": "0.1.1",
            "description": "A test package for baz.",
            "command": {
                "baz": "Baz0.1",
            }
        }),
        wiz.definition.Definition({
            "identifier": "bim-package",
            "version": "0.2.1",
            "description": "A test package for bim.",
            "command": {
                "bim": "Bim0.2",
            }
        }),
        wiz.definition.Definition({
            "identifier": "bim-package",
            "version": "0.2.1",
            "description": "Another test package for bim.",
            "command": {
                "bim-test": "Bim0.2 --test",
            }
        }),
        wiz.definition.Definition({
            "identifier": "bim-package",
            "version": "0.1.0",
            "description": "Yet another test package for bim.",
            "command": {
                "bim": "Bim0.1",
            }
        })
    ]


@pytest.fixture()
def definitions_with_auto_use():
    """Return list of mocked definitions with 'auto-use' keyword."""
    return [
        wiz.definition.Definition({
            "identifier": "foo-package",
            "version": "0.1.0",
            "description": "A test package for foo.",
            "auto-use": True
        }),
        wiz.definition.Definition({
            "identifier": "foo-package",
            "version": "1.1.0",
            "description": "Another test package for foo.",
            "auto-use": True,
            "command": {
                "foo": "Foo1.1",
            }
        }),
        wiz.definition.Definition({
            "identifier": "bar-package",
            "version": "1.0.0",
            "description": "A test package for bar.",
            "command": {
                "bar": "Bar1.0",
            }
        }),
        wiz.definition.Definition({
            "identifier": "bar-package",
            "version": "0.9.2",
            "description": "Another test package for bar.",
            "command": {
                "bar": "Bar0.9",
            }
        }),
        wiz.definition.Definition({
            "identifier": "baz-package",
            "version": "0.1.1",
            "description": "A test package for baz.",
            "command": {
                "baz": "Baz0.1",
            }
        }),
        wiz.definition.Definition({
            "identifier": "bim-package",
            "version": "0.2.1",
            "description": "A test package for bim.",
            "command": {
                "bim": "Bim0.2",
            }
        }),
        wiz.definition.Definition({
            "identifier": "bim-package",
            "version": "0.2.1",
            "description": "Another test package for bim.",
            "command": {
                "bim-test": "Bim0.2 --test",
            }
        }),
        wiz.definition.Definition({
            "identifier": "bim-package",
            "version": "0.1.0",
            "description": "Yet another test package for bim.",
            "auto-use": True,
            "command": {
                "bim": "Bim0.1",
            }
        })
    ]


@pytest.fixture()
def package_definition_mapping():
    """Return mocked package mapping."""
    return {
        "foo": {
            "0.3.4": wiz.definition.Definition({
                "identifier": "foo",
                "version": "0.3.4",
            }),
            "0.3.0": wiz.definition.Definition({
                "identifier": "foo",
                "version": "0.3.0",
            }),
            "0.2.0": wiz.definition.Definition({
                "identifier": "foo",
                "version": "0.2.0",
            }),
            "0.1.0": wiz.definition.Definition({
                "identifier": "foo",
                "version": "0.1.0",
            }),
        },
        "bar": {
            "0.3.0": wiz.definition.Definition({
                "identifier": "bar",
                "version": "0.3.0",
            }),
            "0.1.5": wiz.definition.Definition({
                "identifier": "bar",
                "version": "0.1.5",
            }),
            "0.1.0": wiz.definition.Definition({
                "identifier": "bar",
                "version": "0.1.0",
            }),
        },
    }


@pytest.fixture()
def registries(temporary_directory):
    """Return mocked registry paths."""
    mapping = {
        "registry1": {
            "__files__": ["defA.json"],
            "level1": {
                "__files__": ["defB.jee-son"],
                "level2": {
                    "__files__": ["defC.json", "defD"],
                    "level3": {
                        "__files__": ["defE.json", "defF.json"],
                    }
                }
            }
        },
        "registry2": {
            "__files__": ["defG.yml", "defH.json", "defI.json"],
        }
    }

    def _create_structure(root, _mapping):
        """Create the mocked registry structure *_mapping* in *root*."""
        for key, value in _mapping.items():
            if key == "__files__":
                for _file in value:
                    path = os.path.join(root, _file)
                    with open(path, "w") as stream:
                        stream.write("")

            else:
                path = os.path.join(root, key)
                os.makedirs(path)
                _create_structure(path, value)

    _create_structure(temporary_directory, mapping)

    return [
        os.path.join(temporary_directory, "registry1"),
        os.path.join(temporary_directory, "registry2"),
        " "
    ]


@pytest.fixture()
def mocked_system_validate(mocker):
    """Return mocked system.validate function."""
    return mocker.patch.object(wiz.system, "validate")


@pytest.fixture()
def mocked_filesystem_export(mocker):
    """Return mocked filesystem.export function."""
    return mocker.patch.object(wiz.filesystem, "export")


@pytest.fixture()
def mocked_system_validate(mocker):
    """Return mocked validate function."""
    return mocker.patch.object(wiz.system, "validate")


@pytest.fixture()
def mocked_discover(mocker):
    """Return mocked discovery function."""
    return mocker.patch.object(wiz.definition, "discover")


@pytest.fixture()
def mocked_load(mocker):
    """Return mocked load function."""
    return mocker.patch.object(wiz.definition, "load")


@pytest.fixture()
def mocked_fetch(mocker):
    """Return mocked fetch function."""
    return mocker.patch.object(wiz.definition, "fetch")


@pytest.fixture()
def mocked_query(mocker):
    """Return mocked query function."""
    return mocker.patch.object(wiz.definition, "query")


@pytest.fixture()
def mocked_definition(mocker):
    """Return mocked Definition class."""
    return mocker.patch.object(
        wiz.definition, "Definition", return_value="DEFINITION"
    )


@pytest.fixture()
def mocked_registry_install(mocker):
    """Return mocked load function."""
    return mocker.patch.object(wiz.registry, "install")


@pytest.mark.parametrize("options", [
    {},
    {"max_depth": 4},
    {"system_mapping": "__SYSTEM__"}
], ids=[
    "without-option",
    "with-max-depth",
    "with-system"
])
def test_fetch(mocked_discover, definitions, options):
    """Fetch all definition within *paths*."""
    mocked_discover.return_value = definitions
    result = wiz.definition.fetch(
        ["/path/to/registry-1", "/path/to/registry-2"], **options
    )

    mocked_discover.assert_called_once_with(
        ["/path/to/registry-1", "/path/to/registry-2"],
        max_depth=options.get("max_depth"),
        system_mapping=options.get("system_mapping")
    )

    assert result == {
        "package": {
            "foo-package": {
                "0.1.0": definitions[0],
                "1.1.0": definitions[1]
            },
            "bar-package": {
                "1.0.0": definitions[2],
                "0.9.2": definitions[3]
            },
            "baz-package": {
                "0.1.1": definitions[4]
            },
            "bim-package": {
                # The 5th definition in the incoming list is overridden by the
                # 6th one which has the same identifier and version.
                "0.2.1": definitions[6],
                "0.1.0": definitions[7]
            }
        },
        "command": {
            "foo": "foo-package",
            "bar": "bar-package",
            "baz": "baz-package",
            "bim-test": "bim-package",
            "bim": "bim-package"
        },
        "implicit-packages": []
    }


@pytest.mark.parametrize("options", [
    {},
    {"max_depth": 4},
    {"system_mapping": "__SYSTEM__"}
], ids=[
    "without-option",
    "with-max-depth",
    "with-system"
])
def test_fetch_with_implicit_packages(mocked_discover, options):
    """Fetch all definition within *paths*."""
    definitions = [
        wiz.definition.Definition({
            "identifier": "foo",
            "version": "0.1.0",
            "auto-use": True
        }),
        wiz.definition.Definition({
            "identifier": "foo",
            "version": "1.1.0",
            "auto-use": True
        }),
        wiz.definition.Definition({
            "identifier": "bar",
            "version": "1.0.0",
        }),
        wiz.definition.Definition({
            "identifier": "bar",
            "version": "0.9.2",
            "auto-use": True
        }),
        wiz.definition.Definition({
            "identifier": "baz",
        }),
        wiz.definition.Definition({
            "identifier": "bim",
            "auto-use": True
        }),
        wiz.definition.Definition({
            "identifier": "bam",
            "auto-use": True
        }),
    ]

    mocked_discover.return_value = definitions
    result = wiz.definition.fetch(
        ["/path/to/registry-1", "/path/to/registry-2"], **options
    )

    mocked_discover.assert_called_once_with(
        ["/path/to/registry-1", "/path/to/registry-2"],
        max_depth=options.get("max_depth"),
        system_mapping=options.get("system_mapping"),
    )

    assert result == {
        "package": {
            "foo": {
                "0.1.0": definitions[0],
                "1.1.0": definitions[1]
            },
            "bar": {
                "1.0.0": definitions[2],
                "0.9.2": definitions[3]
            },
            "baz": {
                "unknown": definitions[4]
            },
            "bim": {
                "unknown": definitions[5],
            },
            "bam": {
                "unknown": definitions[6],
            }
        },
        "command": {},
        "implicit-packages": [
            "bam",
            "bim",
            "bar==0.9.2",
            "foo==1.1.0"
        ]
    }


def test_query_definition(package_definition_mapping):
    """Return best matching definition from requirement."""
    requirement = Requirement("foo")
    assert (
        wiz.definition.query(requirement, package_definition_mapping) ==
        package_definition_mapping["foo"]["0.3.4"]
    )

    requirement = Requirement("bar")
    assert (
        wiz.definition.query(requirement, package_definition_mapping) ==
        package_definition_mapping["bar"]["0.3.0"]
    )

    requirement = Requirement("foo<0.2")
    assert (
        wiz.definition.query(requirement, package_definition_mapping) ==
        package_definition_mapping["foo"]["0.1.0"]
    )

    requirement = Requirement("bar==0.1.5")
    assert (
        wiz.definition.query(requirement, package_definition_mapping) ==
        package_definition_mapping["bar"]["0.1.5"]
    )


def test_query_definition_name_error(package_definition_mapping):
    """Fails to query the definition name."""
    requirement = Requirement("incorrect")

    with pytest.raises(wiz.exception.RequestNotFound):
        wiz.definition.query(requirement, package_definition_mapping)


def test_query_definition_version_error(package_definition_mapping):
    """Fails to query the definition version."""
    requirement = Requirement("foo>10")

    with pytest.raises(wiz.exception.RequestNotFound):
        wiz.definition.query(requirement, package_definition_mapping)


def test_query_definition_mixed_version_error(package_definition_mapping):
    """Fails to query definition from non-versioned and versioned definitions.
    """
    requirement = Requirement("foo")

    package_definition_mapping["foo"]["unknown"] = (
        wiz.definition.Definition({"identifier": "foo"})
    )

    with pytest.raises(wiz.exception.RequestNotFound) as error:
        wiz.definition.query(requirement, package_definition_mapping)

    assert (
        "RequestNotFound: Impossible to retrieve the best matching definition "
        "for 'foo' as non-versioned and versioned definitions have been "
        "fetched."
    ) in str(error)


def test_export_data(mocked_filesystem_export):
    """Export definition data as a JSON file."""
    data = {
        "identifier": "foo",
        "description": "Test definition",
        "command": {
            "app": "App0.1",
            "appX": "AppX0.1"
        },
        "environ": {
            "KEY": "VALUE"
        }
    }

    wiz.definition.export("/path/to/output", data)

    mocked_filesystem_export.assert_called_once_with(
        "/path/to/output/foo.json",
        (
            "{\n"
            "    \"identifier\": \"foo\",\n"
            "    \"description\": \"Test definition\",\n"
            "    \"command\": {\n"
            "        \"app\": \"App0.1\",\n"
            "        \"appX\": \"AppX0.1\"\n"
            "    },\n"
            "    \"environ\": {\n"
            "        \"KEY\": \"VALUE\"\n"
            "    }\n"
            "}"
        ), overwrite=False
    )


def test_export_data_with_version(mocked_filesystem_export):
    """Export a definition data as a JSON file with version."""
    data = {
        "identifier": "foo",
        "version": "0.1.0",
        "description": "Test definition",
        "command": {
            "app": "App0.1",
            "appX": "AppX0.1"
        },
        "environ": {
            "KEY": "VALUE"
        }
    }

    wiz.definition.export("/path/to/output", data)

    mocked_filesystem_export.assert_called_once_with(
        "/path/to/output/foo-0.1.0.json",
        (
            "{\n"
            "    \"identifier\": \"foo\",\n"
            "    \"version\": \"0.1.0\",\n"
            "    \"description\": \"Test definition\",\n"
            "    \"command\": {\n"
            "        \"app\": \"App0.1\",\n"
            "        \"appX\": \"AppX0.1\"\n"
            "    },\n"
            "    \"environ\": {\n"
            "        \"KEY\": \"VALUE\"\n"
            "    }\n"
            "}"
        ), overwrite=False
    )


def test_export(mocked_filesystem_export):
    """Export definition as a JSON file."""
    definition = wiz.definition.Definition({
        "identifier": "foo",
        "description": "Test definition",
        "command": {
            "app": "App0.1",
            "appX": "AppX0.1"
        },
        "environ": {
            "KEY": "VALUE"
        }
    })

    wiz.definition.export("/path/to/output", definition)

    mocked_filesystem_export.assert_called_once_with(
        "/path/to/output/foo.json",
        (
            "{\n"
            "    \"identifier\": \"foo\",\n"
            "    \"description\": \"Test definition\",\n"
            "    \"command\": {\n"
            "        \"app\": \"App0.1\",\n"
            "        \"appX\": \"AppX0.1\"\n"
            "    },\n"
            "    \"environ\": {\n"
            "        \"KEY\": \"VALUE\"\n"
            "    }\n"
            "}"
        ), overwrite=False
    )


def test_export_with_version(mocked_filesystem_export):
    """Export a definition as a JSON file with version."""
    definition = wiz.definition.Definition({
        "identifier": "foo",
        "version": "0.1.0",
        "description": "Test definition",
        "command": {
            "app": "App0.1",
            "appX": "AppX0.1"
        },
        "environ": {
            "KEY": "VALUE"
        }
    })

    wiz.definition.export("/path/to/output", definition)

    mocked_filesystem_export.assert_called_once_with(
        "/path/to/output/foo-0.1.0.json",
        (
            "{\n"
            "    \"identifier\": \"foo\",\n"
            "    \"version\": \"0.1.0\",\n"
            "    \"description\": \"Test definition\",\n"
            "    \"command\": {\n"
            "        \"app\": \"App0.1\",\n"
            "        \"appX\": \"AppX0.1\"\n"
            "    },\n"
            "    \"environ\": {\n"
            "        \"KEY\": \"VALUE\"\n"
            "    }\n"
            "}"
        ), overwrite=False
    )


def test_discover(mocked_load, mocked_system_validate, registries, definitions):
    """Discover and yield *definitions*."""
    mocked_load.side_effect = definitions

    result = wiz.definition.discover(registries)
    assert isinstance(result, types.GeneratorType)
    assert mocked_load.call_count == 0

    discovered = list(result)
    assert len(discovered) == 6
    assert mocked_load.call_count == 6

    r1 = registries[0]
    r2 = registries[1]

    path = os.path.join(r1, "defA.json")
    mocked_load.assert_any_call(
        path, mapping={"registry": r1}
    )

    path = os.path.join(r1, "level1", "level2", "defC.json")
    mocked_load.assert_any_call(
        path, mapping={"registry": r1}
    )

    path = os.path.join(r1, "level1", "level2", "level3", "defF.json")
    mocked_load.assert_any_call(
        path, mapping={"registry": r1}
    )

    path = os.path.join(r1, "level1", "level2", "level3", "defE.json")
    mocked_load.assert_any_call(
        path, mapping={"registry": r1}
    )

    path = os.path.join(r2, "defH.json")
    mocked_load.assert_any_call(
        path, mapping={"registry": r2}
    )

    path = os.path.join(r2, "defI.json")
    mocked_load.assert_any_call(
        path, mapping={"registry": r2}
    )

    assert discovered == definitions[:6]
    mocked_system_validate.assert_not_called()


def test_discover_with_max_depth(
    mocked_load, mocked_system_validate, registries, definitions
):
    """Discover and yield definitions with maximum depth."""
    mocked_load.side_effect = definitions

    result = wiz.definition.discover(registries, max_depth=2)
    assert isinstance(result, types.GeneratorType)
    assert mocked_load.call_count == 0

    discovered = list(result)
    assert len(discovered) == 4
    assert mocked_load.call_count == 4

    r1 = registries[0]
    r2 = registries[1]

    path = os.path.join(r1, "defA.json")
    mocked_load.assert_any_call(
        path, mapping={"registry": r1}
    )

    path = os.path.join(r1, "level1", "level2", "defC.json")
    mocked_load.assert_any_call(
        path, mapping={"registry": r1}
    )

    path = os.path.join(r2, "defH.json")
    mocked_load.assert_any_call(
        path, mapping={"registry": r2}
    )

    path = os.path.join(r2, "defI.json")
    mocked_load.assert_any_call(
        path, mapping={"registry": r2}
    )

    assert discovered == definitions[:4]
    mocked_system_validate.assert_not_called()


def test_discover_with_system_valid(
    mocked_load, mocked_system_validate, registries, definitions
):
    """Discover and yield definitions with valid system."""
    mocked_load.side_effect = definitions
    mocked_system_validate.return_value = True

    result = wiz.definition.discover(registries, system_mapping="__SYSTEM__")
    assert isinstance(result, types.GeneratorType)
    assert mocked_load.call_count == 0

    discovered = list(result)
    assert len(discovered) == 6
    assert mocked_load.call_count == 6

    r1 = registries[0]
    r2 = registries[1]

    path = os.path.join(r1, "defA.json")
    mocked_load.assert_any_call(
        path, mapping={"registry": r1}
    )

    path = os.path.join(r1, "level1", "level2", "defC.json")
    mocked_load.assert_any_call(
        path, mapping={"registry": r1}
    )

    path = os.path.join(r1, "level1", "level2", "level3", "defF.json")
    mocked_load.assert_any_call(
        path, mapping={"registry": r1}
    )

    path = os.path.join(r1, "level1", "level2", "level3", "defE.json")
    mocked_load.assert_any_call(
        path, mapping={"registry": r1}
    )

    path = os.path.join(r2, "defH.json")
    mocked_load.assert_any_call(
        path, mapping={"registry": r2}
    )

    path = os.path.join(r2, "defI.json")
    mocked_load.assert_any_call(
        path, mapping={"registry": r2}
    )

    assert discovered == definitions[:6]


def test_discover_with_system_invalid(
    mocked_load, mocked_system_validate, registries, definitions
):
    """Discover and yield definitions with invalid system."""
    mocked_load.side_effect = definitions
    mocked_system_validate.return_value = False

    result = wiz.definition.discover(registries, system_mapping="__SYSTEM__")
    assert isinstance(result, types.GeneratorType)
    assert mocked_load.call_count == 0

    discovered = list(result)
    assert len(discovered) == 0
    assert mocked_load.call_count == 6

    r1 = registries[0]
    r2 = registries[1]

    path = os.path.join(r1, "defA.json")
    mocked_load.assert_any_call(
        path, mapping={"registry": r1}
    )

    path = os.path.join(r1, "level1", "level2", "defC.json")
    mocked_load.assert_any_call(
        path, mapping={"registry": r1}
    )

    path = os.path.join(r1, "level1", "level2", "level3", "defF.json")
    mocked_load.assert_any_call(
        path, mapping={"registry": r1}
    )

    path = os.path.join(r1, "level1", "level2", "level3", "defE.json")
    mocked_load.assert_any_call(
        path, mapping={"registry": r1}
    )

    path = os.path.join(r2, "defH.json")
    mocked_load.assert_any_call(
        path, mapping={"registry": r2}
    )

    path = os.path.join(r2, "defI.json")
    mocked_load.assert_any_call(
        path, mapping={"registry": r2}
    )

    assert discovered == []


def test_discover_without_disabled(mocked_load, registries, definitions):
    """Discover and yield definitions without disabled definition."""
    definitions[2] = wiz.definition.Definition(
        disabled=True, **definitions[2].to_dict(serialize_content=True)
    )
    definitions[4] = wiz.definition.Definition(
        disabled=True, **definitions[4].to_dict(serialize_content=True)
    )
    mocked_load.side_effect = definitions

    result = wiz.definition.discover(registries)
    assert isinstance(result, types.GeneratorType)
    assert mocked_load.call_count == 0

    discovered = list(result)
    assert len(discovered) == 4
    assert mocked_load.call_count == 6

    assert discovered == [
        definitions[0],
        definitions[1],
        definitions[3],
        definitions[5]
    ]


@pytest.mark.parametrize("exception", [
    IOError,
    ValueError,
    TypeError,
    wiz.exception.WizError,
    wiz.exception.IncorrectDefinition
], ids=[
    "io-error",
    "value-error",
    "type-error",
    "generic-wiz-error",
    "incorrect-definition",
])
def test_discover_skip_error(mocked_load, registries, exception):
    """Discover and yield definitions without definition with error."""
    mocked_load.side_effect = exception

    result = wiz.definition.discover(registries)
    assert isinstance(result, types.GeneratorType)
    assert mocked_load.call_count == 0

    discovered = list(result)
    assert len(discovered) == 0
    assert mocked_load.call_count == 6


@pytest.mark.parametrize("exception", [
    RuntimeError,
    Exception
], ids=[
    "runtime-error",
    "generic-error"
])
def test_discover_error(mocked_load, registries, exception):
    """Fail to discover and yield definitions."""
    mocked_load.side_effect = exception

    with pytest.raises(exception):
        list(wiz.definition.discover(registries))


def test_load(mocked_definition, temporary_file):
    """Load a definition from a path."""
    with open(temporary_file, "w") as stream:
        stream.write("{\"identifier\": \"test_definition\"}")

    mocked_definition.return_value = "DEFINITION"
    result = wiz.definition.load(temporary_file)
    assert result == "DEFINITION"
    mocked_definition.assert_called_once_with(
        **{
            "definition-location": temporary_file,
            "identifier": "test_definition"
        }
    )


def test_load_with_mapping(mocked_definition, temporary_file):
    """Load a definition from a path and a mapping."""
    with open(temporary_file, "w") as stream:
        stream.write("{\"identifier\": \"test_definition\"}")

    mocked_definition.return_value = "DEFINITION"
    result = wiz.definition.load(temporary_file, mapping={"key": "value"})
    assert result == "DEFINITION"
    mocked_definition.assert_called_once_with(
        **{
            "definition-location": temporary_file,
            "identifier": "test_definition",
            "key": "value"
        }
    )


def test_definition_mapping():
    """Create definition and return mapping and serialized mapping."""
    data = {
        "identifier": "test",
        "version": "0.1.0",
        "description": "This is a definition",
        "registry": "/path/to/registry",
        "definition-location": "/path/to/registry/test-0.1.0.json",
        "auto-use": True,
        "system": {
            "platform": "linux",
            "os": "el >= 6, < 7",
            "arch": "x86_64"
        },
        "command": {
            "app": "AppX"
        },
        "environ": {
            "KEY1": "VALUE1"
        },
        "requirements": ["foo"],
        "constraints": ["bar==2.1.0"],
        "conditions": ["baz"],
        "variants": [
            {
                "identifier": "Variant1",
                "command": {
                    "appV1": "AppX --test"
                },
                "environ": {
                    "KEY2": "VALUE2"
                },
                "requirements": ["bim >= 9, < 10"],
                "constraints": ["baz==6.3.1"]
            }
        ]
    }

    environment = wiz.definition.Definition(data)

    assert environment.to_dict() == {
        "identifier": "test",
        "version": Version("0.1.0"),
        "description": "This is a definition",
        "registry": "/path/to/registry",
        "definition-location": "/path/to/registry/test-0.1.0.json",
        "auto-use": True,
        "system": {
            "platform": "linux",
            "os": "el >= 6, < 7",
            "arch": "x86_64"
        },
        "command": {
            "app": "AppX"
        },
        "environ": {
            "KEY1": "VALUE1"
        },
        "requirements": [Requirement("foo")],
        "constraints": [Requirement("bar==2.1.0")],
        "conditions": [Requirement("baz")],
        "variants": [
            {
                "identifier": "Variant1",
                "command": {
                    "appV1": "AppX --test"
                },
                "environ": {
                    "KEY2": "VALUE2"
                },
                "requirements": [Requirement("bim >= 9, < 10")],
                "constraints": [Requirement("baz==6.3.1")]
            }
        ]
    }

    assert environment.encode() == (
        "{\n"
        "    \"identifier\": \"test\",\n"
        "    \"version\": \"0.1.0\",\n"
        "    \"description\": \"This is a definition\",\n"
        "    \"registry\": \"/path/to/registry\",\n"
        "    \"definition-location\": \"/path/to/registry/test-0.1.0.json\",\n"
        "    \"auto-use\": true,\n"
        "    \"system\": {\n"
        "        \"platform\": \"linux\",\n"
        "        \"os\": \"el >= 6, < 7\",\n"
        "        \"arch\": \"x86_64\"\n"
        "    },\n"
        "    \"command\": {\n"
        "        \"app\": \"AppX\"\n"
        "    },\n"
        "    \"environ\": {\n"
        "        \"KEY1\": \"VALUE1\"\n"
        "    },\n"
        "    \"requirements\": [\n"
        "        \"foo\"\n"
        "    ],\n"
        "    \"conditions\": [\n"
        "        \"baz\"\n"
        "    ],\n"
        "    \"constraints\": [\n"
        "        \"bar ==2.1.0\"\n"
        "    ],\n"
        "    \"variants\": [\n"
        "        {\n"
        "            \"identifier\": \"Variant1\",\n"
        "            \"command\": {\n"
        "                \"appV1\": \"AppX --test\"\n"
        "            },\n"
        "            \"environ\": {\n"
        "                \"KEY2\": \"VALUE2\"\n"
        "            },\n"
        "            \"requirements\": [\n"
        "                \"bim >=9, <10\"\n"
        "            ],\n"
        "            \"constraints\": [\n"
        "                \"baz ==6.3.1\"\n"
        "            ]\n"
        "        }\n"
        "    ]\n"
        "}"
    )

    assert len(environment) == len(data)
    assert sorted(environment) == sorted(data)


def test_minimal_definition():
    """Create a minimal definition."""
    data = {"identifier": "test"}

    definition = wiz.definition.Definition(data)
    assert definition.identifier == "test"
    assert definition.version == "unknown"
    assert definition.description == "unknown"
    assert definition.environ == {}
    assert definition.requirements == []
    assert definition.conditions == []
    assert definition.constraints == []
    assert definition.command == {}
    assert definition.system == {}
    assert definition.variants == []

    assert definition.to_ordered_dict() == OrderedDict([
        ("identifier", "test"),
    ])


@pytest.mark.parametrize("options, expected_version", [
    ({}, Version("0.1.0")),
    ({"serialize_content": True}, "0.1.0")
], ids=[
    "non-serialized",
    "serialized",
])
def test_definition_with_version(options, expected_version):
    """Create a definition with version."""
    data = {
        "identifier": "test",
        "version": "0.1.0",
    }

    definition = wiz.definition.Definition(data)
    assert definition.identifier == "test"
    assert definition.version == Version("0.1.0")
    assert definition.description == "unknown"
    assert definition.environ == {}
    assert definition.requirements == []
    assert definition.conditions == []
    assert definition.constraints == []
    assert definition.command == {}
    assert definition.system == {}
    assert definition.variants == []

    assert definition.to_ordered_dict(**options) == OrderedDict([
        ("identifier", "test"),
        ("version", expected_version),
    ])


def test_definition_with_description():
    """Create a definition with description."""
    data = {
        "identifier": "test",
        "description": "This is a definition"
    }

    definition = wiz.definition.Definition(data)
    assert definition.identifier == "test"
    assert definition.version == "unknown"
    assert definition.description == "This is a definition"
    assert definition.environ == {}
    assert definition.requirements == []
    assert definition.conditions == []
    assert definition.constraints == []
    assert definition.command == {}
    assert definition.system == {}
    assert definition.variants == []

    assert definition.to_ordered_dict() == OrderedDict([
        ("identifier", "test"),
        ("description", "This is a definition")
    ])


def test_definition_with_environ():
    """Create a definition with environment mapping."""
    data = {
        "identifier": "test",
        "description": "This is a definition",
        "environ": {
            "KEY1": "VALUE1",
            "KEY2": "VALUE2",
            "KEY3": "PATH1:PATH2:PATH3"
        }
    }

    definition = wiz.definition.Definition(data)
    assert definition.identifier == "test"
    assert definition.version == "unknown"
    assert definition.description == "This is a definition"
    assert definition.requirements == []
    assert definition.conditions == []
    assert definition.constraints == []
    assert definition.command == {}
    assert definition.system == {}
    assert definition.variants == []

    assert definition.environ == {
        "KEY1": "VALUE1",
        "KEY2": "VALUE2",
        "KEY3": "PATH1:PATH2:PATH3"
    }

    assert definition.to_ordered_dict() == OrderedDict([
        ("identifier", "test"),
        ("description", "This is a definition"),
        ("environ", {
            "KEY1": "VALUE1",
            "KEY2": "VALUE2",
            "KEY3": "PATH1:PATH2:PATH3"
        })
    ])


def test_definition_with_requirements():
    """Create a definition with requirements."""
    data = {
        "identifier": "test",
        "description": "This is a definition",
        "requirements": [
            "envA >= 1.0.0",
            "envB >= 3.4.2, < 4",
            "envC"
        ]
    }

    definition = wiz.definition.Definition(data)
    assert definition.identifier == "test"
    assert definition.version == "unknown"
    assert definition.description == "This is a definition"
    assert definition.environ == {}
    assert definition.command == {}
    assert definition.system == {}
    assert definition.variants == []
    assert definition.conditions == []
    assert definition.constraints == []
    assert definition.requirements == [
        Requirement("envA >= 1.0.0"),
        Requirement("envB >= 3.4.2, < 4"),
        Requirement("envC")
    ]

    assert definition.to_ordered_dict(serialize_content=True) == OrderedDict([
        ("identifier", "test"),
        ("description", "This is a definition"),
        ("requirements", [
            "envA >=1.0.0",
            "envB >=3.4.2, <4",
            "envC"
        ])
    ])

    for requirement in definition.to_ordered_dict()["requirements"]:
        assert isinstance(requirement, Requirement)


def test_definition_with_constraints():
    """Create a definition with constraints."""
    data = {
        "identifier": "test",
        "description": "This is a definition",
        "constraints": [
            "envA >= 1.0.0",
            "envB >= 3.4.2, < 4",
            "envC"
        ]
    }

    definition = wiz.definition.Definition(data)
    assert definition.identifier == "test"
    assert definition.version == "unknown"
    assert definition.description == "This is a definition"
    assert definition.environ == {}
    assert definition.command == {}
    assert definition.system == {}
    assert definition.variants == []
<<<<<<< HEAD
    assert definition.conditions == []
    assert definition.constraints == [
        Requirement("envA >= 1.0.0"),
        Requirement("envB >= 3.4.2, < 4"),
        Requirement("envC")
=======
    assert definition.constraints == [
        Requirement("envA >= 1.0.0"),
        Requirement("envB >= 3.4.2, < 4"),
        Requirement("envC"),
>>>>>>> d4ce48ad
    ]
    assert definition.requirements == []

    assert definition.to_ordered_dict(serialize_content=True) == OrderedDict([
        ("identifier", "test"),
        ("description", "This is a definition"),
        ("constraints", [
            "envA >=1.0.0",
            "envB >=3.4.2, <4",
            "envC"
        ])
    ])

    for requirement in definition.to_ordered_dict()["constraints"]:
        assert isinstance(requirement, Requirement)


def test_definition_with_conditions():
    """Create a definition with conditions."""
    data = {
        "identifier": "test",
        "description": "This is a definition",
        "conditions": [
            "envA >= 1.0.0",
            "envB >= 3.4.2, < 4",
            "envC"
        ]
    }

    definition = wiz.definition.Definition(data)
    assert definition.identifier == "test"
    assert definition.version == "unknown"
    assert definition.description == "This is a definition"
    assert definition.environ == {}
    assert definition.command == {}
    assert definition.system == {}
    assert definition.variants == []
    assert definition.constraints == []
    assert definition.conditions == [
        Requirement("envA >= 1.0.0"),
        Requirement("envB >= 3.4.2, < 4"),
        Requirement("envC")
    ]
    assert definition.requirements == []

    assert definition.to_ordered_dict(serialize_content=True) == OrderedDict([
        ("identifier", "test"),
        ("description", "This is a definition"),
        ("conditions", [
            "envA >=1.0.0",
            "envB >=3.4.2, <4",
            "envC"
        ])
    ])

    for requirement in definition.to_ordered_dict()["conditions"]:
        assert isinstance(requirement, Requirement)


def test_definition_with_command():
    """Create a definition with command."""
    data = {
        "identifier": "test",
        "description": "This is a definition",
        "command": {
            "app": "App0.1",
            "appX": "App0.1 --option value"
        }
    }

    definition = wiz.definition.Definition(data)
    assert definition.identifier == "test"
    assert definition.version == "unknown"
    assert definition.description == "This is a definition"
    assert definition.environ == {}
    assert definition.requirements == []
    assert definition.conditions == []
    assert definition.constraints == []
    assert definition.system == {}
    assert definition.variants == []

    assert definition.command == {
        "app": "App0.1",
        "appX": "App0.1 --option value"
    }

    assert definition.to_ordered_dict() == OrderedDict([
        ("identifier", "test"),
        ("description", "This is a definition"),
        ("command", {
            "app": "App0.1",
            "appX": "App0.1 --option value"
        })
    ])


def test_definition_with_system():
    """Create a definition with system constraint."""
    data = {
        "identifier": "test",
        "description": "This is a definition",
        "system": {
            "arch": "x86_64",
            "platform": "linux"
        }
    }

    definition = wiz.definition.Definition(data)
    assert definition.identifier == "test"
    assert definition.version == "unknown"
    assert definition.description == "This is a definition"
    assert definition.environ == {}
    assert definition.command == {}
    assert definition.requirements == []
    assert definition.conditions == []
    assert definition.constraints == []
    assert definition.variants == []

    assert definition.system == {
        "arch": "x86_64",
        "platform": "linux"
    }

    assert definition.to_ordered_dict() == OrderedDict([
        ("identifier", "test"),
        ("description", "This is a definition"),
        ("system", {
            "arch": "x86_64",
            "platform": "linux"
        })
    ])


def test_definition_with_variant():
    """Create a definition with variant."""
    data = {
        "identifier": "test",
        "description": "This is a definition",
        "variants": [
            {
                "identifier": "1.0",
                "environ": {
                    "VERSION": "1.0"
                },
                "requirements": [
                    "envA >= 1.0, < 2"
                ],
                "constraints": [
                    "envB==0.1.0"
                ]
            },
            {
                "identifier": "2.0",
                "environ": {
                    "VERSION": "2.0"
                },
                "command": {
                    "app": "App2.0",
                },
                "requirements": [
                    "envA >= 2.0, < 3"
                ]
            },
            {
                "identifier": "XXX",
                "command": {
                    "app": "AppXXX",
                },
            }
        ]
    }

    definition = wiz.definition.Definition(copy.deepcopy(data))
    assert definition.identifier == "test"
    assert definition.version == "unknown"
    assert definition.description == "This is a definition"
    assert definition.environ == {}
    assert definition.requirements == []
    assert definition.command == {}
    assert definition.system == {}

    for variant_data, variant in itertools.izip_longest(
        data["variants"], definition.variants
    ):
        assert variant.identifier == variant_data["identifier"]
        assert variant.environ == variant_data.get("environ", {})
        assert variant.command == variant_data.get("command", {})
        assert variant.requirements == [
            Requirement(req) for req in variant_data.get("requirements", [])
        ]

    assert definition.to_ordered_dict(serialize_content=True) == OrderedDict([
        ("identifier", "test"),
        ("description", "This is a definition"),
        ("variants", [
            OrderedDict([
                ("identifier", "1.0"),
                ("environ", {"VERSION": "1.0"}),
                ("requirements", ["envA >=1.0, <2"]),
                ("constraints", ["envB ==0.1.0"])
            ]),
            OrderedDict([
                ("identifier", "2.0"),
                ("command", {"app": "App2.0"}),
                ("environ", {"VERSION": "2.0"}),
                ("requirements", ["envA >=2.0, <3"])
            ]),
            OrderedDict([
                ("identifier", "XXX"),
                ("command", {"app": "AppXXX"}),
            ])
        ])
    ])

    for variant in definition.to_ordered_dict()["variants"]:
        for requirement in variant.get("requirements", []):
            assert isinstance(requirement, Requirement)
        for requirement in variant.get("constraints", []):
            assert isinstance(requirement, Requirement)


def test_definition_with_error():
    """Fail to create a definition with error."""
    data = {}

    with pytest.raises(wiz.exception.IncorrectDefinition) as error:
        wiz.definition.Definition(data)

    assert (
        "IncorrectDefinition: u'identifier' is a required property (/)"
    ) in str(error)


def test_definition_with_version_error():
    """Fail to create a definition with incorrect version."""
    data = {
        "identifier": "test",
        "version": "!!!"
    }

    with pytest.raises(wiz.exception.IncorrectDefinition) as error:
        wiz.definition.Definition(data)

    assert (
        "IncorrectDefinition: The definition 'test' has an incorrect "
        "version [!!!]"
    ) in str(error)


def test_definition_with_requirement_error():
    """Fail to create a definition with incorrect requirement."""
    data = {
        "identifier": "test",
        "requirements": [
            "envA -!!!",
        ]
    }

    with pytest.raises(wiz.exception.IncorrectDefinition) as error:
        wiz.definition.Definition(data)

    assert (
        "IncorrectDefinition: The definition 'test' contains an incorrect "
        "package requirement [The requirement 'envA -!!!' is incorrect]"
    ) in str(error)


def test_definition_with_constraint_error():
    """Fail to create a definition with incorrect constraint."""
    data = {
        "identifier": "test",
        "constraints": [
            "envA -!!!",
        ]
    }

    with pytest.raises(wiz.exception.IncorrectDefinition) as error:
        wiz.definition.Definition(data)

    assert (
        "IncorrectDefinition: The definition 'test' contains an incorrect "
        "package constraint [The requirement 'envA -!!!' is incorrect]"
    ) in str(error)


def test_definition_with_condition_error():
    """Fail to create a definition with incorrect condition."""
    data = {
        "identifier": "test",
        "conditions": [
            "envA -!!!",
        ]
    }

    with pytest.raises(wiz.exception.IncorrectDefinition) as error:
        wiz.definition.Definition(data)

    assert (
        "IncorrectDefinition: The definition 'test' contains an incorrect "
        "package condition [The requirement 'envA -!!!' is incorrect]"
    ) in str(error)


def test_definition_with_variant_requirement_error():
    """Fail to create a definition with incorrect variant requirement."""
    data = {
        "identifier": "test",
        "variants": [
            {
                "identifier": "1.0",
                "requirements": [
                    "envA -!!!"
                ]
            }
        ]
    }

    with pytest.raises(wiz.exception.IncorrectDefinition) as error:
        wiz.definition.Definition(data)

    assert (
        "IncorrectDefinition: The definition 'test' [1.0] contains an "
        "incorrect package requirement [The requirement 'envA -!!!' "
        "is incorrect]"
    ) in str(error)


def test_definition_with_variant_constraint_error():
    """Fail to create a definition with incorrect variant constraint."""
    data = {
        "identifier": "test",
        "variants": [
            {
                "identifier": "1.0",
                "constraints": [
                    "envA -!!!"
                ]
            }
        ]
    }

    with pytest.raises(wiz.exception.IncorrectDefinition) as error:
        wiz.definition.Definition(data)

    assert (
        "IncorrectDefinition: The definition 'test' [1.0] contains an "
        "incorrect package constraint [The requirement 'envA -!!!' "
        "is incorrect]"
    ) in str(error)


def test_definition_with_variant_condition_error():
    """Fail to create a definition with incorrect variant condition."""
    data = {
        "identifier": "test",
        "variants": [
            {
                "identifier": "1.0",
                "conditions": [
                    "envA -!!!"
                ]
            }
        ]
    }

    with pytest.raises(wiz.exception.IncorrectDefinition) as error:
        wiz.definition.Definition(data)

    assert (
        "IncorrectDefinition: The definition 'test' [1.0] contains an "
        "incorrect package condition [The requirement 'envA -!!!' "
        "is incorrect]"
    ) in str(error)


def test_definition_set():
    """Create new definition from existing definition with new element."""
    definition1 = wiz.definition.Definition({
        "identifier": "foo",
    })

    assert definition1.to_dict() == {"identifier": "foo"}

    # Change identifier
    definition2 = definition1.set("identifier", "bar")
    assert definition2.to_dict() == {"identifier": "bar"}
    assert definition1.to_dict() == {"identifier": "foo"}

    # Add version
    definition3 = definition2.set("version", "0.1.0")
    assert definition3.to_dict() == {
        "identifier": "bar",
        "version": Version("0.1.0")
    }
    assert definition2.to_dict() == {"identifier": "bar"}
    assert definition1.to_dict() == {"identifier": "foo"}


def test_definition_update():
    """Create new definition from existing definition with updated element."""
    definition1 = wiz.definition.Definition({
        "identifier": "foo",
    })

    assert definition1.to_dict() == {"identifier": "foo"}

    definition2 = definition1.update(
        "environ", {"key1": "value1", "key2": "value2"}
    )
    assert definition2.to_dict() == {
        "identifier": "foo",
        "environ": {
            "key1": "value1",
            "key2": "value2"
        }
    }
    assert definition1.to_dict() == {"identifier": "foo"}

    definition3 = definition2.update(
        "environ", {"key1": "VALUE1", "key3": "value3"}
    )
    assert definition3.to_dict() == {
        "identifier": "foo",
        "environ": {
            "key1": "VALUE1",
            "key2": "value2",
            "key3": "value3"
        }
    }
    assert definition2.to_dict() == {
        "identifier": "foo",
        "environ": {
            "key1": "value1",
            "key2": "value2"
        }
    }
    assert definition1.to_dict() == {"identifier": "foo"}


def test_definition_update_error():
    """Fail to create new definition with non-dictionary element updated."""
    definition1 = wiz.definition.Definition({
        "identifier": "foo",
    })

    assert definition1.to_dict() == {"identifier": "foo"}

    with pytest.raises(ValueError):
        definition1.update("identifier", {"key1": "value1"})


def test_definition_extend():
    """Create new definition from existing definition with extended element."""
    definition1 = wiz.definition.Definition({
        "identifier": "foo",
    })

    assert definition1.to_dict() == {"identifier": "foo"}

    definition2 = definition1.extend(
        "requirements", ["bar", "bim>=1"]
    )
    assert definition2.to_dict() == {
        "identifier": "foo",
        "requirements": [
            Requirement("bar"),
            Requirement("bim >=1")
        ]
    }
    assert definition1.to_dict() == {"identifier": "foo"}

    definition3 = definition2.extend(
        "requirements", ["test"]
    )
    assert definition3.to_dict() == {
        "identifier": "foo",
        "requirements": [
            Requirement("bar"),
            Requirement("bim >=1"),
            Requirement("test")
        ]
    }
    assert definition2.to_dict() == {
        "identifier": "foo",
        "requirements": [
            Requirement("bar"),
            Requirement("bim >=1")
        ]
    }
    assert definition1.to_dict() == {"identifier": "foo"}


def test_definition_extend_error():
    """Fail to create new definition with non-list element extended."""
    definition1 = wiz.definition.Definition({
        "identifier": "foo",
    })

    assert definition1.to_dict() == {"identifier": "foo"}

    with pytest.raises(ValueError):
        definition1.extend("identifier", ["test"])


def test_definition_insert():
    """Create new definition from existing definition with extended element."""
    definition1 = wiz.definition.Definition({
        "identifier": "foo",
    })

    assert definition1.to_dict() == {"identifier": "foo"}

    definition2 = definition1.set(
        "requirements", ["bar", "bim>=1"]
    )
    assert definition2.to_dict() == {
        "identifier": "foo",
        "requirements": [
            Requirement("bar"),
            Requirement("bim >=1")
        ]
    }
    assert definition1.to_dict() == {"identifier": "foo"}

    definition3 = definition2.insert(
        "requirements", "test", 0
    )
    assert definition3.to_dict() == {
        "identifier": "foo",
        "requirements": [
            Requirement("test"),
            Requirement("bar"),
            Requirement("bim >=1")
        ]
    }
    assert definition2.to_dict() == {
        "identifier": "foo",
        "requirements": [
            Requirement("bar"),
            Requirement("bim >=1")
        ]
    }
    assert definition1.to_dict() == {"identifier": "foo"}


def test_definition_insert_error():
    """Fail to create new definition with non-list element extended."""
    definition1 = wiz.definition.Definition({
        "identifier": "foo",
    })

    assert definition1.to_dict() == {"identifier": "foo"}

    with pytest.raises(ValueError):
        definition1.insert("identifier", ["test"], 0)


def test_definition_remove():
    """Create new definition from existing definition without element."""
    definition1 = wiz.definition.Definition({
        "identifier": "foo",
        "version": "0.1.0"
    })

    assert definition1.to_dict() == {
        "identifier": "foo",
        "version": Version("0.1.0")
    }

    definition2 = definition1.remove("version")
    assert definition2.to_dict() == {"identifier": "foo"}
    assert definition1.to_dict() == {
        "identifier": "foo",
        "version": Version("0.1.0")
    }


def test_definition_remove_non_existing():
    """Do not raise when removing non existing element."""
    definition = wiz.definition.Definition({
        "identifier": "foo",
    })

    assert definition.to_dict() == {"identifier": "foo"}

    _definition = definition.remove("error")
    assert _definition == definition


def test_definition_remove_key():
    """Create new definition from existing definition without element key."""
    definition1 = wiz.definition.Definition({
        "identifier": "foo",
        "environ": {
            "key1": "value1",
            "key2": "value2"
        }
    })

    assert definition1.to_dict() == {
        "identifier": "foo",
        "environ": {
            "key1": "value1",
            "key2": "value2"
        }
    }

    definition2 = definition1.remove_key("environ", "key1")
    assert definition2.to_dict() == {
        "identifier": "foo",
        "environ": {
            "key2": "value2"
        }
    }
    assert definition1.to_dict() == {
        "identifier": "foo",
        "environ": {
            "key1": "value1",
            "key2": "value2"
        }
    }


def test_definition_remove_last_key():
    """Create new definition from existing definition without element."""
    definition1 = wiz.definition.Definition({
        "identifier": "foo",
        "environ": {
            "key1": "value1",
        }
    })

    assert definition1.to_dict() == {
        "identifier": "foo",
        "environ": {
            "key1": "value1",
        }
    }

    definition2 = definition1.remove_key("environ", "key1")
    assert definition2.to_dict() == {
        "identifier": "foo",
    }


def test_definition_remove_key_error():
    """Fail to create new definition without un-existing element or element key.
    """
    definition1 = wiz.definition.Definition({
        "identifier": "foo",
        "environ": {
            "key1": "value1",
        }
    })

    assert definition1.to_dict() == {
        "identifier": "foo",
        "environ": {
            "key1": "value1",
        }
    }

    with pytest.raises(ValueError) as error:
        definition1.remove_key("identifier", "key42")

    assert (
       "Impossible to remove key from 'identifier' as it is not a dictionary."
    ) in str(error)


def test_definition_remove_non_existing_key():
    """Do not raise when removing non existing element key."""
    definition = wiz.definition.Definition({
        "identifier": "foo",
        "environ": {
            "key1": "value1",
        }
    })

    assert definition.to_dict() == {
        "identifier": "foo",
        "environ": {
            "key1": "value1",
        }
    }

    _definition = definition.remove_key("test", "error")
    assert definition == _definition

    _definition = definition.remove_key("environ", "key42")
    assert definition == _definition


def test_definition_remove_index():
    """Create new definition from existing definition without element index."""
    definition1 = wiz.definition.Definition({
        "identifier": "foo",
        "requirements": [
            "test",
            "bar",
            "bim >=1"
        ]
    })

    assert definition1.to_dict() == {
        "identifier": "foo",
        "requirements": [
            Requirement("test"),
            Requirement("bar"),
            Requirement("bim >=1")
        ]
    }

    definition2 = definition1.remove_index("requirements", 0)
    assert definition2.to_dict() == {
        "identifier": "foo",
        "requirements": [
            Requirement("bar"),
            Requirement("bim >=1")
        ]
    }
    assert definition1.to_dict() == {
        "identifier": "foo",
        "requirements": [
            Requirement("test"),
            Requirement("bar"),
            Requirement("bim >=1")
        ]
    }

    definition3 = definition2.remove_index("requirements", 1)
    assert definition3.to_dict() == {
        "identifier": "foo",
        "requirements": [
            Requirement("bar"),
        ]
    }
    assert definition2.to_dict() == {
        "identifier": "foo",
        "requirements": [
            Requirement("bar"),
            Requirement("bim >=1")
        ]
    }
    assert definition1.to_dict() == {
        "identifier": "foo",
        "requirements": [
            Requirement("test"),
            Requirement("bar"),
            Requirement("bim >=1")
        ]
    }


def test_definition_remove_last_index():
    """Create new definition from existing definition without element."""
    definition1 = wiz.definition.Definition({
        "identifier": "foo",
        "requirements": [
            "test",
        ]
    })

    assert definition1.to_dict() == {
        "identifier": "foo",
        "requirements": [
            Requirement("test"),
        ]
    }

    definition2 = definition1.remove_index("requirements", 0)
    assert definition2.to_dict() == {
        "identifier": "foo",
    }


def test_definition_remove_index_error():
    """Fail to create definition without un-existing element or element index.
    """
    definition1 = wiz.definition.Definition({
        "identifier": "foo",
        "requirements": [
            "test",
            "bar",
            "bim >=1"
        ]
    })

    assert definition1.to_dict() == {
        "identifier": "foo",
        "requirements": [
            Requirement("test"),
            Requirement("bar"),
            Requirement("bim >=1")
        ]
    }

    with pytest.raises(ValueError) as error:
        definition1.remove_index("identifier", 42)

    assert (
       "Impossible to remove index from 'identifier' as it is not a list."
    ) in str(error)


def test_definition_remove_non_existing_index():
    """Do not raise when removing non existing element index."""
    definition = wiz.definition.Definition({
        "identifier": "foo",
        "requirements": [
            "test",
        ]
    })

    assert definition.to_dict() == {
        "identifier": "foo",
        "requirements": [
            Requirement("test"),
        ]
    }

    _definition = definition.remove_index("requirements", 5)
    assert definition == _definition

    _definition = definition.remove_index("test", "error")
    assert definition == _definition


def test_definition_variant_set():
    """Create new definition from existing definition with new variant."""
    definition1 = wiz.definition.Definition({
        "identifier": "foo",
    })

    # Add variant
    definition2 = definition1.set(
        "variants", [
            {
                "identifier": "Variant1",
                "requirements": [
                    Requirement("bar")
                ]
            },
        ]
    )
    assert definition2.to_dict() == {
        "identifier": "foo",
        "variants": [
            {
                "identifier": "Variant1",
                "requirements": [
                    Requirement("bar")
                ]
            },
        ]
    }
    assert definition1.to_dict() == {"identifier": "foo"}

    # Update variant
    variant = definition2.variants[0].extend("requirements", ["bim > 1"])
    variant = variant.set("identifier", "Test")

    definition3 = definition2.set(
        "variants", [variant]
    )
    assert definition3.to_dict() == {
        "identifier": "foo",
        "variants": [
            {
                "identifier": "Test",
                "requirements": [
                    Requirement("bar"),
                    Requirement("bim > 1")
                ]
            },
        ]
    }
    assert definition2.to_dict() == {
        "identifier": "foo",
        "variants": [
            {
                "identifier": "Variant1",
                "requirements": [
                    Requirement("bar")
                ]
            },
        ]
    }
    assert definition1.to_dict() == {"identifier": "foo"}<|MERGE_RESOLUTION|>--- conflicted
+++ resolved
@@ -1233,18 +1233,11 @@
     assert definition.command == {}
     assert definition.system == {}
     assert definition.variants == []
-<<<<<<< HEAD
     assert definition.conditions == []
     assert definition.constraints == [
         Requirement("envA >= 1.0.0"),
         Requirement("envB >= 3.4.2, < 4"),
         Requirement("envC")
-=======
-    assert definition.constraints == [
-        Requirement("envA >= 1.0.0"),
-        Requirement("envB >= 3.4.2, < 4"),
-        Requirement("envC"),
->>>>>>> d4ce48ad
     ]
     assert definition.requirements == []
 
