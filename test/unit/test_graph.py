# :coding: utf-8

import pytest
import mock
import types
import itertools
import re

from wiz.utility import Requirement
import wiz.graph
import wiz.package
import wiz.exception


@pytest.fixture()
def mocked_queue(mocker):
    """Return mocked Queue constructor."""
    instance = mocker.Mock()
    try:
        import queue
        mocker.patch("queue.Queue", return_value=instance)

    except ImportError:
        import Queue
        mocker.patch("Queue.Queue", return_value=instance)

    return instance


@pytest.fixture()
def mocked_graph(mocker):
    """Return mocked Graph."""
    graph = mocker.patch.object(wiz.graph, "Graph")
    graph.ROOT = "root"
    return graph


@pytest.fixture()
def mocked_resolver(mocker):
    """Return mocked Resolver."""
    resolver = mocker.patch.object(wiz.graph, "Resolver")
    return resolver


@pytest.fixture()
def mocked_graph_remove_node(mocker):
    """Return mocked Graph.remove_node method."""
    return mocker.patch.object(wiz.graph.Graph, "remove_node")


@pytest.fixture()
def mocked_extract_requirement(mocker):
    """Return mocked extract_requirement method."""
    return mocker.patch.object(wiz.graph, "extract_requirement")


@pytest.fixture()
def mocked_package_extract(mocker):
    """Return mocked wiz.package.extract method."""
    return mocker.patch.object(wiz.package, "extract")


def test_resolver():
    """Create a resolver."""
    definition_mapping = {"defA": ["nodeA"], "defB": ["nodeB"]}
    resolver = wiz.graph.Resolver(definition_mapping)
    assert resolver.definition_mapping == definition_mapping
    assert id(resolver.definition_mapping) == id(definition_mapping)


@pytest.mark.parametrize("mapping, expected", [
    (
        {"root": []},
        {"root": {"distance": 0, "parent": "root"}}
    ),
    (
        {"root": ["A"], "A": []},
        {
            "root": {"distance": 0, "parent": "root"},
            "A": {"distance": 1, "parent": "root"}
        }
    ),
    (
        {"root": ["A", "B"], "A": [], "B": []},
        {
            "root": {"distance": 0, "parent": "root"},
            "A": {"distance": 1, "parent": "root"},
            "B": {"distance": 2, "parent": "root"}
        }
    ),
    (
        {"root": ["A", "B", "C"], "A": [], "B": [], "C": []},
        {
            "root": {"distance": 0, "parent": "root"},
            "A": {"distance": 1, "parent": "root"},
            "B": {"distance": 2, "parent": "root"},
            "C": {"distance": 3, "parent": "root"}
        }
    ),
    (
        {"root": ["A"], "A": ["B"], "B": []},
        {
            "root": {"distance": 0, "parent": "root"},
            "A": {"distance": 1, "parent": "root"},
            "B": {"distance": 2, "parent": "A"}
        }
    ),
    (
        {"root": ["A"], "A": ["B"], "B": ["C"], "C": []},
        {
            "root": {"distance": 0, "parent": "root"},
            "A": {"distance": 1, "parent": "root"},
            "B": {"distance": 2, "parent": "A"},
            "C": {"distance": 3, "parent": "B"}
        }
    ),
    (
        {"root": ["A", "B"], "A": ["B"], "B": ["A"]},
        {
            "root": {"distance": 0, "parent": "root"},
            "A": {"distance": 1, "parent": "root"},
            "B": {"distance": 2, "parent": "root"}
        }
    ),
    (
        {
            "root": ["A", "B"],
            "A": ["C", "D"],
            "B": ["D", "F", "G"],
            "C": [],
            "D": ["E"],
            "E": [],
            "F": [],
            "G": []
        },
        {
            "root": {"distance": 0, "parent": "root"},
            "A": {"distance": 1, "parent": "root"},
            "B": {"distance": 2, "parent": "root"},
            "C": {"distance": 2, "parent": "A"},
            "D": {"distance": 3, "parent": "A"},
            "E": {"distance": 4, "parent": "D"},
            "F": {"distance": 4, "parent": "B"},
            "G": {"distance": 5, "parent": "B"},
        }
    ),
    (
        {
            "root": ["A"],
            "A": ["C", "E", "F"],
            "B": ["F", "D"],
            "C": [],
            "D": [],
            "E": [],
            "F": []
        },
        {
            "root": {"distance": 0, "parent": "root"},
            "A": {"distance": 1, "parent": "root"},
            "B": {"distance": None, "parent": None},
            "C": {"distance": 2, "parent": "A"},
            "D": {"distance": None, "parent": None},
            "E": {"distance": 3, "parent": "A"},
            "F": {"distance": 4, "parent": "A"},
        }

    ),
    (
        {
            "root": ["A", "B", "F"],
            "A": ["C", "D"],
            "B": ["D", "F", "G"],
            "C": ["G"],
            "D": ["E"],
            "E": ["A"],
            "F": [],
            "G": ["B"],
        },
        {
            "root": {"distance": 0, "parent": "root"},
            "A": {"distance": 1, "parent": "root"},
            "B": {"distance": 2, "parent": "root"},
            "C": {"distance": 2, "parent": "A"},
            "D": {"distance": 3, "parent": "A"},
            "E": {"distance": 4, "parent": "D"},
            "F": {"distance": 3, "parent": "root"},
            "G": {"distance": 3, "parent": "C"},
        }
    )
], ids=[
    "no-node",
    "one-node",
    "two-nodes",
    "three-nodes",
    "two-levels",
    "three-levels",
    "with-cycle",
    "multi-levels",
    "multi-levels-with-unreachable-nodes",
    "complex-multi-levels"
])
def test_compute_distance_mapping(mocker, mocked_graph, mapping, expected):
    """Compute distance mapping from Graph."""
    nodes = [mocker.Mock(identifier=_id) for _id in mapping.keys()]
    mocked_graph.nodes.return_value = nodes
    mocked_graph.outcoming = lambda x: mapping[x]
    mocked_graph.link_weight = lambda x, y: mapping[y].index(x) + 1
    assert wiz.graph.compute_distance_mapping(mocked_graph) == expected


@pytest.mark.parametrize("variant_groups, expected", [
    (
        [["foo[V2]", "foo[V1]"]],
        [("foo[V1]",), ("foo[V2]",)]
    ),
    (
        [["foo[V3]", "foo[V2]", "foo[V1]"]],
        [
            ("foo[V2]", "foo[V1]"),
            ("foo[V3]", "foo[V1]"),
            ("foo[V3]", "foo[V2]")
        ]
    ),
    (
        [["foo[V4]", "foo[V3]", "foo[V2]", "foo[V1]"]],
        [
            ("foo[V3]", "foo[V2]", "foo[V1]"),
            ("foo[V4]", "foo[V2]", "foo[V1]"),
            ("foo[V4]", "foo[V3]", "foo[V1]"),
            ("foo[V4]", "foo[V3]", "foo[V2]")
        ]
    ),
    (
        [["foo[V3]==1", "foo[V2]==1", "foo[V1]==1", "foo[V1]==2"]],
        [
            ("foo[V2]==1", "foo[V1]==1", "foo[V1]==2"),
            ("foo[V3]==1", "foo[V1]==1", "foo[V1]==2"),
            ("foo[V3]==1", "foo[V2]==1")
        ]
    ),
    (
        [["foo[V3]", "foo[V2]", "foo[V1]"], ["bar[V1]", "bar[V2]"]],
        [
            ("foo[V2]", "foo[V1]", "bar[V2]"),
            ("foo[V2]", "foo[V1]", "bar[V1]"),
            ("foo[V3]", "foo[V1]", "bar[V2]"),
            ("foo[V3]", "foo[V1]", "bar[V1]"),
            ("foo[V3]", "foo[V2]", "bar[V2]"),
            ("foo[V3]", "foo[V2]", "bar[V1]")
        ]
    ),
    (
        [
            ["foo[V3]", "foo[V2]", "foo[V1]"],
            ["bar[V4]", "bar[V3]", "bar[V2]", "bar[V1]"],
            ["bim[V2]", "bim[V1]"]
        ],
        [
            ("foo[V2]", "foo[V1]", "bar[V3]", "bar[V2]", "bar[V1]", "bim[V1]"),
            ("foo[V2]", "foo[V1]", "bar[V3]", "bar[V2]", "bar[V1]", "bim[V2]"),
            ("foo[V2]", "foo[V1]", "bar[V4]", "bar[V2]", "bar[V1]", "bim[V1]"),
            ("foo[V2]", "foo[V1]", "bar[V4]", "bar[V2]", "bar[V1]", "bim[V2]"),
            ("foo[V2]", "foo[V1]", "bar[V4]", "bar[V3]", "bar[V1]", "bim[V1]"),
            ("foo[V2]", "foo[V1]", "bar[V4]", "bar[V3]", "bar[V1]", "bim[V2]"),
            ("foo[V2]", "foo[V1]", "bar[V4]", "bar[V3]", "bar[V2]", "bim[V1]"),
            ("foo[V2]", "foo[V1]", "bar[V4]", "bar[V3]", "bar[V2]", "bim[V2]"),
            ("foo[V3]", "foo[V1]", "bar[V3]", "bar[V2]", "bar[V1]", "bim[V1]"),
            ("foo[V3]", "foo[V1]", "bar[V3]", "bar[V2]", "bar[V1]", "bim[V2]"),
            ("foo[V3]", "foo[V1]", "bar[V4]", "bar[V2]", "bar[V1]", "bim[V1]"),
            ("foo[V3]", "foo[V1]", "bar[V4]", "bar[V2]", "bar[V1]", "bim[V2]"),
            ("foo[V3]", "foo[V1]", "bar[V4]", "bar[V3]", "bar[V1]", "bim[V1]"),
            ("foo[V3]", "foo[V1]", "bar[V4]", "bar[V3]", "bar[V1]", "bim[V2]"),
            ("foo[V3]", "foo[V1]", "bar[V4]", "bar[V3]", "bar[V2]", "bim[V1]"),
            ("foo[V3]", "foo[V1]", "bar[V4]", "bar[V3]", "bar[V2]", "bim[V2]"),
            ("foo[V3]", "foo[V2]", "bar[V3]", "bar[V2]", "bar[V1]", "bim[V1]"),
            ("foo[V3]", "foo[V2]", "bar[V3]", "bar[V2]", "bar[V1]", "bim[V2]"),
            ("foo[V3]", "foo[V2]", "bar[V4]", "bar[V2]", "bar[V1]", "bim[V1]"),
            ("foo[V3]", "foo[V2]", "bar[V4]", "bar[V2]", "bar[V1]", "bim[V2]"),
            ("foo[V3]", "foo[V2]", "bar[V4]", "bar[V3]", "bar[V1]", "bim[V1]"),
            ("foo[V3]", "foo[V2]", "bar[V4]", "bar[V3]", "bar[V1]", "bim[V2]"),
            ("foo[V3]", "foo[V2]", "bar[V4]", "bar[V3]", "bar[V2]", "bim[V1]"),
            ("foo[V3]", "foo[V2]", "bar[V4]", "bar[V3]", "bar[V2]", "bim[V2]")
        ]
    ),
    (
        [
            ["A[V2]==1", "A[V1]==1", "A[V1]==2"],
            ["B[V3]==1", "B[V2]==1", "B[V1]==1", "B[V2]==2"]
        ],
        [
            ("A[V1]==1", "A[V1]==2", "B[V2]==1", "B[V1]==1", "B[V2]==2"),
            ("A[V1]==1", "A[V1]==2", "B[V3]==1", "B[V1]==1"),
            ("A[V1]==1", "A[V1]==2", "B[V3]==1", "B[V2]==1", "B[V2]==2"),
            ("A[V2]==1", "B[V2]==1", "B[V1]==1", "B[V2]==2"),
            ("A[V2]==1", "B[V3]==1", "B[V1]==1"),
            ("A[V2]==1", "B[V3]==1", "B[V2]==1", "B[V2]==2")
        ]
    ),
], ids=[
    "one-group-of-2",
    "one-group-of-3",
    "one-group-of-4",
    "one-group-with-conflicts",
    "two-groups",
    "three-groups",
    "multiple-groups-with-conflicts",
])
def test_generate_variant_combinations(
    mocker, mocked_graph, variant_groups, expected
):
    """Return list of node trimming combinations from variants."""
    # Suppose that variants are always between square brackets in identifier.
    mocked_graph.node = lambda _id: mocker.Mock(
        identifier=_id, variant_name=re.search("(?<=\[).+(?=\])", _id).group(0)
    )

    results = wiz.graph.generate_variant_combinations(
        mocked_graph, variant_groups
    )
    assert isinstance(results, types.GeneratorType) is True
    for combination, _expected in itertools.izip_longest(results, expected):
        assert combination[0] == mocked_graph
        assert combination[1] == _expected


def test_trim_unreachable_from_graph(
    mocker, mocked_graph, mocked_graph_remove_node
):
    """Remove unreachable nodes from graph based on distance mapping."""
    mocked_graph.nodes.return_value = [
        mocker.Mock(identifier="A"),
        mocker.Mock(identifier="B"),
        mocker.Mock(identifier="C"),
        mocker.Mock(identifier="D"),
        mocker.Mock(identifier="E"),
        mocker.Mock(identifier="F"),
    ]

    distance_mapping = {
        "root": {"distance": 0, "parent": "root"},
        "A": {"distance": 1, "parent": "root"},
        "B": {"distance": None, "parent": None},
        "C": {"distance": 2, "parent": "A"},
        "D": {"distance": None, "parent": None},
        "E": {"distance": 3, "parent": "A"},
        "F": {"distance": 4, "parent": "A"},
    }

    wiz.graph.trim_unreachable_from_graph(mocked_graph, distance_mapping)

    assert mocked_graph_remove_node.call_count == 2
    mocked_graph_remove_node.assert_any_call("B")
    mocked_graph_remove_node.assert_any_call("D")


@pytest.mark.parametrize("distance_mapping, nodes_removed", [
    (
        {
            "root": {"distance": 0, "parent": "root"},
            "A": {"distance": 1, "parent": "root"},
            "B": {"distance": 2, "parent": "root"},
            "C": {"distance": 3, "parent": "root"},
            "D": {"distance": None, "parent": None},
        },
        ["B"]
    ),
    (
        {
            "root": {"distance": 0, "parent": "root"},
            "A": {"distance": 1, "parent": "root"},
            "B": {"distance": 2, "parent": "root"},
            "C": {"distance": 3, "parent": "root"},
            "D": {"distance": 4, "parent": "A"},
        },
        []
    ),
], ids=[
    "true",
    "false",
])
def test_trim_invalid_from_graph(
    mocker, mocked_graph, mocked_graph_remove_node, distance_mapping,
    nodes_removed
):
    """Remove invalid nodes from graph based on distance mapping."""
    mocked_graph.nodes.return_value = [
        mocker.Mock(identifier="A", conditioned_by=["B", "C"]),
        mocker.Mock(identifier="B", conditioned_by=["C", "D"]),
        mocker.Mock(identifier="C", conditioned_by=[]),
        mocker.Mock(identifier="D", conditioned_by=[]),
    ]

    result = wiz.graph.trim_invalid_from_graph(mocked_graph, distance_mapping)
    assert result == (len(nodes_removed) > 0)

    assert mocked_graph_remove_node.call_count == len(nodes_removed)
    for node in nodes_removed:
        mocked_graph_remove_node.assert_any_call(node)


def test_trim_invalid_from_graph_not_found(
    mocker, mocked_graph, mocked_graph_remove_node
):
    """Remove invalid nodes from graph based on distance mapping."""
    mocked_graph.nodes.return_value = [
        mocker.Mock(identifier="A", conditioned_by=["B", "C"]),
        mocker.Mock(identifier="B", conditioned_by=["C", "D"]),
        mocker.Mock(identifier="C", conditioned_by=[]),
        mocker.Mock(identifier="D", conditioned_by=[]),
    ]

    distance_mapping = {
        "root": {"distance": 0, "parent": "root"},
        "A": {"distance": 1, "parent": "root"},
        "B": {"distance": 2, "parent": "root"},
        "C": {"distance": 3, "parent": "root"},
        "D": {"distance": None, "parent": None},
        "E": {"distance": 3, "parent": "A"},
        "F": {"distance": 4, "parent": "A"},
    }

    result = wiz.graph.trim_invalid_from_graph(mocked_graph, distance_mapping)
    assert result is True

    assert mocked_graph_remove_node.call_count == 1
    mocked_graph_remove_node.assert_any_call("B")


def test_updated_by_distance():
    """Update nodes based on distance mapping."""
    identifiers = ["F", "E", "D", "C", "B", "A"]

    distance_mapping = {
        "root": {"distance": 0, "parent": "root"},
        "A": {"distance": 1, "parent": "root"},
        "B": {"distance": None, "parent": None},
        "C": {"distance": 2, "parent": "A"},
        "D": {"distance": None, "parent": None},
        "E": {"distance": 3, "parent": "A"},
        "F": {"distance": 4, "parent": "A"},
    }

    result = wiz.graph.updated_by_distance(identifiers, distance_mapping)
    assert result == ["A", "C", "E", "F"]


def test_extract_conflicting_nodes(mocker, mocked_graph):
    """Extract conflicting nodes for a specific node."""
    node_mapping = {
        "A": mocker.Mock(identifier="A", definition="defB"),
        "B": mocker.Mock(identifier="B", definition="defB"),
        "C": mocker.Mock(identifier="C", definition="defB"),
        "D": mocker.Mock(identifier="D", definition="defA"),
        "E": mocker.Mock(identifier="E", definition="defA"),
        "F": mocker.Mock(identifier="F", definition="defA")
    }

    mocked_graph.node = lambda _id: node_mapping[_id]
    mocked_graph.conflicts.return_value = sorted(node_mapping.keys())

    assert wiz.graph.extract_conflicting_nodes(
        mocked_graph, node_mapping["F"]
    ) == [node_mapping["D"], node_mapping["E"]]

    assert wiz.graph.extract_conflicting_nodes(
        mocked_graph, node_mapping["E"]
    ) == [node_mapping["D"], node_mapping["F"]]

    assert wiz.graph.extract_conflicting_nodes(
        mocked_graph, node_mapping["C"]
    ) == [node_mapping["A"], node_mapping["B"]]


def test_combined_requirements(mocker, mocked_graph):
    """Combine nodes requirements."""
    requirements = [
        Requirement("A >= 1"),
        Requirement("A >= 1, < 2"),
        Requirement("A == 1.2.3")
    ]

    nodes = [
        mocker.Mock(identifier="A==3"),
        mocker.Mock(identifier="A==1.9"),
        mocker.Mock(identifier="A==1.2.3")
    ]

    distance_mapping = {
        "A==3": {"distance": 1, "parent": "B"},
        "A==1.9": {"distance": 2, "parent": "C"},
        "A==1.2.3": {"distance": 3, "parent": "D"},
    }

    mocked_graph.link_requirement.side_effect = requirements

    requirement = wiz.graph.combined_requirements(
        mocked_graph, nodes, distance_mapping
    )

    assert str(requirement) == "A >=1, ==1.2.3, <2"

    assert mocked_graph.link_requirement.call_count == 3
    mocked_graph.link_requirement.assert_any_call("A==3", "B")
    mocked_graph.link_requirement.assert_any_call("A==1.9", "C")
    mocked_graph.link_requirement.assert_any_call("A==1.2.3", "D")


def test_combined_requirements_error(mocker, mocked_graph):
    """Fail to combine nodes requirements from different definition name."""
    requirements = [
        Requirement("A >= 1"),
        Requirement("Z >= 1, < 2"),
        Requirement("A == 1.2.3")
    ]

    nodes = [
        mocker.Mock(identifier="A==3"),
        mocker.Mock(identifier="Z==1.9"),
        mocker.Mock(identifier="A==1.2.3")
    ]

    distance_mapping = {
        "A==3": {"distance": 1, "parent": "B"},
        "Z==1.9": {"distance": 2, "parent": "C"},
        "A==1.2.3": {"distance": 3, "parent": "D"},
    }

    mocked_graph.link_requirement.side_effect = requirements

    with pytest.raises(wiz.exception.GraphResolutionError):
        wiz.graph.combined_requirements(
            mocked_graph, nodes, distance_mapping
        )

    assert mocked_graph.link_requirement.call_count == 2
    mocked_graph.link_requirement.assert_any_call("A==3", "B")
    mocked_graph.link_requirement.assert_any_call("Z==1.9", "C")


def test_extract_parents(mocker, mocked_graph):
    """Extract parent identifiers from nodes."""
    nodes = [
        mocker.Mock(identifier="A", parent_identifiers=["E", "F"]),
        mocker.Mock(identifier="B", parent_identifiers=["F", "G"]),
        mocker.Mock(identifier="C", parent_identifiers=["root"]),
        mocker.Mock(identifier="D", parent_identifiers=["H"])
    ]

    mocked_graph.node.side_effect = [
        mocker.Mock(identifier="E"),
        mocker.Mock(identifier="F"),
        mocker.Mock(identifier="F"),
        mocker.Mock(identifier="G"),
        None
    ]

    parents = wiz.graph.extract_parents(mocked_graph, nodes)
    assert isinstance(parents, set) is True
    assert sorted(parents) == ["E", "F", "G"]


def test_remove_node_and_relink(mocker, mocked_graph):
    """Remove node and relink node's parents."""
    node = mocker.Mock(
        identifier="foo", parent_identifiers=["parent1", "parent2", "parent3"]
    )

    mocked_graph.exists.side_effect = [True, False, True]
    mocked_graph.link_weight.side_effect = [1, 2]

    wiz.graph.remove_node_and_relink(
        mocked_graph, node, ["bar", "baz", "bim"], "__REQUIREMENT__"
    )

    mocked_graph.remove_node.assert_called_once_with("foo")

    assert mocked_graph.exists.call_count == 3
    mocked_graph.exists.assert_any_call("parent1")
    mocked_graph.exists.assert_any_call("parent2")
    mocked_graph.exists.assert_any_call("parent3")

    assert mocked_graph.link_weight.call_count == 2
    mocked_graph.link_weight.assert_any_call("foo", "parent1")
    mocked_graph.link_weight.assert_any_call("foo", "parent3")

    assert mocked_graph.create_link.call_count == 6
    mocked_graph.create_link.assert_any_call(
        "bar", "parent1", "__REQUIREMENT__", weight=1
    )
    mocked_graph.create_link.assert_any_call(
        "baz", "parent1", "__REQUIREMENT__", weight=1
    )
    mocked_graph.create_link.assert_any_call(
        "bim", "parent1", "__REQUIREMENT__", weight=1
    )
    mocked_graph.create_link.assert_any_call(
        "bar", "parent3", "__REQUIREMENT__", weight=2
    )
    mocked_graph.create_link.assert_any_call(
        "baz", "parent3", "__REQUIREMENT__", weight=2
    )
    mocked_graph.create_link.assert_any_call(
        "bim", "parent3", "__REQUIREMENT__", weight=2
    )


@pytest.mark.parametrize("identifiers, distance_mapping, expected", [
    (
        [],
        {"root": {"distance": 0, "parent": "root"}},
        []
    ),
    (
        ["A"],
        {
            "root": {"distance": 0, "parent": "root"},
            "A": {"distance": 1, "parent": "root"}
        },
        ["A"]
    ),
    (
        ["A", "B"],
        {
            "root": {"distance": 0, "parent": "root"},
            "A": {"distance": 1, "parent": "root"},
            "B": {"distance": 2, "parent": "root"}
        },
        ["B", "A"],
    ),
    (
        ["A", "B", "C"],
        {
            "root": {"distance": 0, "parent": "root"},
            "A": {"distance": 1, "parent": "root"},
            "B": {"distance": 2, "parent": "root"},
            "C": {"distance": 3, "parent": "root"}
        },
        ["C", "B", "A"]
    ),
    (
        ["A", "B", "C", "D", "E", "F", "G"],
        {
            "root": {"distance": 0, "parent": "root"},
            "A": {"distance": 1, "parent": "root"},
            "B": {"distance": 2, "parent": "root"},
            "C": {"distance": 2, "parent": "A"},
            "D": {"distance": 3, "parent": "A"},
            "E": {"distance": 4, "parent": "D"},
            "F": {"distance": 4, "parent": "B"},
            "G": {"distance": 5, "parent": "B"},
        },
        ["G", "E", "F", "D", "B", "C", "A"]
    ),
], ids=[
    "no-node",
    "one-node",
    "two-nodes",
    "three-nodes",
    "multi-levels"
])
def test_extract_ordered_packages(
    mocker, mocked_graph, identifiers, distance_mapping, expected
):
    """Extract ordered packages from graph."""
    package_mapping = {
        _id: mocker.Mock(identifier="_" + _id)
        for _id in identifiers
    }

    nodes = [
        mocker.Mock(identifier=_id, package=package_mapping[_id])
        for _id in identifiers
    ]
    mocked_graph.nodes.return_value = nodes

    result = wiz.graph.extract_ordered_packages(mocked_graph, distance_mapping)
    assert result == [package_mapping[_id] for _id in expected]


def test_graph_node():
    """Return node from graph via identifier."""
    graph = wiz.graph.Graph(None)
    graph._node_mapping = {"A": "_nodeA"}

    assert graph.node("A") == "_nodeA"
    assert graph.node("B") is None


def test_graph_nodes():
    """Return nodes from graph."""
    graph = wiz.graph.Graph(None)
    graph._node_mapping = {"A": "_nodeA", "B": "_nodeB", "C": "_nodeC"}

    assert sorted(graph.nodes()) == ["_nodeA", "_nodeB", "_nodeC"]


def test_graph_exists():
    """Indicate whether node exists in graph."""
    graph = wiz.graph.Graph(None)
    graph._node_mapping = {"A": "_nodeA"}

    assert graph.exists("A") is True
    assert graph.exists("B") is False


def test_graph_variant_mapping(mocker):
    """Extract variants from graph."""
    graph = wiz.graph.Graph(None)
    assert graph.variant_mapping() == {}

    graph = wiz.graph.Graph(None)
    graph._node_mapping = {
        "A[V1]==0.1.0": mocker.Mock(variant_name="V1"),
        "A[V2]==0.1.0": mocker.Mock(variant_name="V2"),
        "B[V1]==0.1.0": mocker.Mock(variant_name="V1"),
        "B[V1]==0.2.0": mocker.Mock(variant_name="V1"),
        "B[V2]==0.1.0": mocker.Mock(variant_name="V2"),
        "C[V1]==0.1.0": mocker.Mock(variant_name="V1"),
        "D[V1]==0.1.0": mocker.Mock(variant_name="V1"),
        "D[V1]==0.2.0": mocker.Mock(variant_name="V1")
    }
    graph._variants_per_definition = {
        "A": ["A[V1]==0.1.0", "A[V2]==0.1.0"],
        "B": ["B[V1]==0.1.0", "B[V2]==0.1.0", "B[V1]==0.2.0"],
        "C": ["C[V1]==0.1.0"],
        "D": ["D[V1]==0.1.0", "D[V1]==0.2.0"]
    }
    assert graph.variant_mapping() == {
        "A": ["A[V1]==0.1.0", "A[V2]==0.1.0"],
        "B": ["B[V1]==0.1.0", "B[V2]==0.1.0", "B[V1]==0.2.0"]
    }


def test_graph_outcoming():
    """Fetch outcoming nodes from node identifier."""
    graph = wiz.graph.Graph(None)
    assert graph.outcoming("A") == []

    graph = wiz.graph.Graph(None)
    graph._link_mapping = {"A": {"B": "LINK"}}
    assert graph.outcoming("A") == []

    graph = wiz.graph.Graph(None)
    graph._node_mapping = {"A": "_A"}
    graph._link_mapping = {"A": {"B": "LINK"}}
    assert graph.outcoming("A") == []

    graph = wiz.graph.Graph(None)
    graph._node_mapping = {"A": "_A", "B": "_B"}
    graph._link_mapping = {"A": {"B": "LINK"}}
    assert graph.outcoming("A") == ["B"]


def test_graph_link_weight():
    """Fetch weight from nodes link."""
    graph = wiz.graph.Graph(None)
    graph._link_mapping = {
        "A": {
            "B": {"requirement": Requirement("A"), "weight": 3},
            "C": {"requirement": Requirement("A>2"), "weight": 2}
        }
    }
    assert graph.link_weight("B", "A") == 3
    assert graph.link_weight("C", "A") == 2


def test_graph_requirement_weight():
    """Fetch requirement from nodes link."""
    requirements = [
        Requirement("A"), Requirement("A>2")
    ]

    graph = wiz.graph.Graph(None)
    graph._link_mapping = {
        "A": {
            "B": {"requirement": requirements[0], "weight": 3},
            "C": {"requirement": requirements[1], "weight": 2}
        }
    }

    assert graph.link_requirement("B", "A") == requirements[0]
    assert graph.link_requirement("C", "A") == requirements[1]


@pytest.mark.parametrize("definition_mapping, node_mapping, expected", [
    (
        {"defA": ["nodeA"], "defB": ["nodeB"]},
        {"nodeA": "_nodeA", "nodeB": "_nodeB"},
        []
    ),
    (
        {"defA": ["nodeA1", "nodeA2"], "defB": ["nodeB"]},
        {"nodeA1": "_nodeA1", "nodeA2": "_nodeA2", "nodeB": "_nodeB"},
        ["nodeA1", "nodeA2"]
    ),
    (
        {"defA": ["nodeA1", "nodeA2"], "defB": ["nodeB"]},
        {"nodeA1": "_nodeA1", "nodeB": "_nodeB"},
        []
    )
], ids=[
    "without-conflicts",
    "with-two-conflicts",
    "with-conflicting-node-removed"
])
def test_graph_conflicts(definition_mapping, node_mapping, expected):
    """Extract conflicting nodes from graph."""
    graph = wiz.graph.Graph(None)
    graph._node_mapping = node_mapping
    graph._identifiers_per_definition = definition_mapping

    assert graph.conflicts() == expected


def test_graph_update_from_requirements(
    mocked_resolver, mocked_package_extract
):
    """Update graph from requirements."""
    graph = wiz.graph.Graph(mocked_resolver)

    _mapping = {
        "A==0.2.0": wiz.package.Package({
            "identifier": "A==0.2.0",
            "definition-identifier": "A"
        }),
        "B==2.1.1": wiz.package.Package({
            "identifier": "B==2.1.1",
            "definition-identifier": "B"
        }),
    }

    mocked_package_extract.side_effect = [
        [_mapping["A==0.2.0"]],
        [_mapping["B==2.1.1"]]
    ]

    graph.update_from_requirements([Requirement("A"), Requirement("B>=2")])

    assert graph.to_dict() == {
        "identifier": mock.ANY,
        "node_mapping": {
            "A==0.2.0": {
                "package": {
                    "identifier": "A==0.2.0",
                    "definition-identifier": "A"
                },
                "parents": ["root"]
            },
            "B==2.1.1": {
                "package": {
                    "identifier": "B==2.1.1",
                    "definition-identifier": "B"
                },
                "parents": ["root"]
            }
        },
        "link_mapping": {
            "root": {
                "A==0.2.0": {"requirement": Requirement("A"), "weight": 1},
                "B==2.1.1": {"requirement": Requirement("B >=2"), "weight": 2}
            }
        },
        "identifiers_per_definition": {
            "A": ["A==0.2.0"],
            "B": ["B==2.1.1"],
        },
        "variants_per_definition": {},
<<<<<<< HEAD
        "constraints_per_definition": {},
        "namespace_count": {}
=======
        "constraint_mapping": {},
        "condition_mapping": {}
>>>>>>> ace39390
    }


def test_graph_update_from_requirements_with_dependencies(
    mocked_resolver, mocked_package_extract
):
    """Update graph from requirements with dependency requirements."""
    graph = wiz.graph.Graph(mocked_resolver)

    _mapping = {
        "A==0.1.0": wiz.package.Package({
            "identifier": "A==0.1.0",
            "definition-identifier": "A",
            "requirements": [Requirement("B>=2"), Requirement("C")],
        }),
        "B==3.0.0": wiz.package.Package({
            "identifier": "B==3.0.0",
            "definition-identifier": "B",
        }),
        "C==1.2.3": wiz.package.Package({
            "identifier": "C==1.2.3",
            "definition-identifier": "C",
            "requirements": [Requirement("D")],
        }),
        "D==0.1.0": wiz.package.Package({
            "identifier": "D==0.1.0",
            "definition-identifier": "D",
            "requirements": [Requirement("E")],
        }),
        "E==0.2.0": wiz.package.Package({
            "identifier": "E==0.2.0",
            "definition-identifier": "E",
        }),
    }

    mocked_package_extract.side_effect = [
        [_mapping["A==0.1.0"]],
        [_mapping["B==3.0.0"]],
        [_mapping["C==1.2.3"]],
        [_mapping["D==0.1.0"]],
        [_mapping["E==0.2.0"]],
    ]

    graph.update_from_requirements([Requirement("A")])

    assert graph.to_dict() == {
        "identifier": mock.ANY,
        "node_mapping": {
            "A==0.1.0": {
                "package": {
                    "identifier": "A==0.1.0",
                    "definition-identifier": "A",
                    "requirements": ["B >=2", "C"],
                },
                "parents": ["root"]
            },
            "B==3.0.0": {
                "package": {
                    "identifier": "B==3.0.0",
                    "definition-identifier": "B",
                },
                "parents": ["A==0.1.0"]
            },
            "C==1.2.3": {
                "package": {
                    "identifier": "C==1.2.3",
                    "definition-identifier": "C",
                    "requirements": ["D"],
                },
                "parents": ["A==0.1.0"]
            },
            "D==0.1.0": {
                "package": {
                    "identifier": "D==0.1.0",
                    "definition-identifier": "D",
                    "requirements": ["E"],
                },
                "parents": ["C==1.2.3"]
            },
            "E==0.2.0": {
                "package": {
                    "identifier": "E==0.2.0",
                    "definition-identifier": "E",
                },
                "parents": ["D==0.1.0"]
            }
        },
        "link_mapping": {
            "root": {
                "A==0.1.0": {"requirement": Requirement("A"), "weight": 1}
            },
            "A==0.1.0": {
                "B==3.0.0": {"requirement": Requirement("B>=2"), "weight": 1},
                "C==1.2.3": {"requirement": Requirement("C"), "weight": 2}
            },
            "C==1.2.3": {
                "D==0.1.0": {"requirement": Requirement("D"), "weight": 1},
            },
            "D==0.1.0": {
                "E==0.2.0": {"requirement": Requirement("E"), "weight": 1},
            }
        },
        "identifiers_per_definition": {
            "A": ["A==0.1.0"],
            "B": ["B==3.0.0"],
            "C": ["C==1.2.3"],
            "D": ["D==0.1.0"],
            "E": ["E==0.2.0"]
        },
        "variants_per_definition": {},
<<<<<<< HEAD
        "constraints_per_definition": {},
        "namespace_count": {}
=======
        "constraint_mapping": {},
        "condition_mapping": {}
>>>>>>> ace39390
    }


def test_graph_update_from_requirements_with_variants(
    mocked_resolver, mocked_package_extract
):
    """Update graph from requirements with variants of definition."""
    graph = wiz.graph.Graph(mocked_resolver)

    _mapping = {
        "A[V1]==0.2.0": wiz.package.Package({
            "identifier": "A[V1]==0.2.0",
            "variant-name": "V1",
            "definition-identifier": "A",
        }),
        "A[V2]==0.2.0": wiz.package.Package({
            "identifier": "A[V2]==0.2.0",
            "variant-name": "V2",
            "definition-identifier": "A",
        }),
        "A[V3]==0.2.0": wiz.package.Package({
            "identifier": "A[V3]==0.2.0",
            "variant-name": "V3",
            "definition-identifier": "A",
        }),
    }

    mocked_package_extract.side_effect = [
        [
            _mapping["A[V1]==0.2.0"],
            _mapping["A[V2]==0.2.0"],
            _mapping["A[V3]==0.2.0"],
        ],
    ]

    graph.update_from_requirements([Requirement("A")])

    assert graph.to_dict() == {
        "identifier": mock.ANY,
        "node_mapping": {
            "A[V1]==0.2.0": {
                "package": {
                    "identifier": "A[V1]==0.2.0",
                    "variant-name": "V1",
                    "definition-identifier": "A",
                },
                "parents": ["root"]
            },
            "A[V2]==0.2.0": {
                "package": {
                    "identifier": "A[V2]==0.2.0",
                    "variant-name": "V2",
                    "definition-identifier": "A",
                },
                "parents": ["root"]
            },
            "A[V3]==0.2.0": {
                "package": {
                    "identifier": "A[V3]==0.2.0",
                    "variant-name": "V3",
                    "definition-identifier": "A",
                },
                "parents": ["root"]
            },
        },
        "link_mapping": {
            "root": {
                "A[V1]==0.2.0": {"requirement": Requirement("A"), "weight": 1},
                "A[V2]==0.2.0": {"requirement": Requirement("A"), "weight": 1},
                "A[V3]==0.2.0": {"requirement": Requirement("A"), "weight": 1},
            },
        },
        "identifiers_per_definition": {
            "A": ["A[V1]==0.2.0", "A[V2]==0.2.0", "A[V3]==0.2.0"],
        },
        "variants_per_definition": {
            "A": ["A[V1]==0.2.0", "A[V2]==0.2.0", "A[V3]==0.2.0"],
        },
<<<<<<< HEAD
        "constraints_per_definition": {},
        "namespace_count": {}
=======
        "constraint_mapping": {},
        "condition_mapping": {}
>>>>>>> ace39390
    }


def test_graph_update_from_requirements_with_unused_constraints(
    mocked_resolver, mocked_package_extract
):
    """Update graph from requirements with un-used package constraints."""
    graph = wiz.graph.Graph(mocked_resolver)

    _mapping = {
        "A==0.2.0": wiz.package.Package({
            "identifier": "A==0.2.0",
            "definition-identifier": "A",
        }),
        "B==2.1.1": wiz.package.Package({
            "identifier": "B==2.1.1",
            "definition-identifier": "B",
            "constraints": [Requirement("C==2.0.4")],
        }),
    }

    mocked_package_extract.side_effect = [
        [_mapping["A==0.2.0"]],
        [_mapping["B==2.1.1"]]
    ]

    graph.update_from_requirements([Requirement("A"), Requirement("B>=2")])

    assert graph.to_dict() == {
        "identifier": mock.ANY,
        "node_mapping": {
            "A==0.2.0": {
                "package": {
                    "identifier": "A==0.2.0",
                    "definition-identifier": "A",
                },
                "parents": ["root"]
            },
            "B==2.1.1": {
                "package": {
                    "identifier": "B==2.1.1",
                    "definition-identifier": "B",
                    "constraints": ["C ==2.0.4"],
                },
                "parents": ["root"]
            }
        },
        "link_mapping": {
            "root": {
                "A==0.2.0": {"requirement": Requirement("A"), "weight": 1},
                "B==2.1.1": {"requirement": Requirement("B >=2"), "weight": 2}
            }
        },
        "identifiers_per_definition": {
            "A": ["A==0.2.0"],
            "B": ["B==2.1.1"],
        },
        "constraint_mapping": {
            "C": [
                {
                    "requirement": Requirement("C==2.0.4"),
                    "package": None,
                    "parent_identifier": "B==2.1.1",
                    "weight": 1
                }
            ]
        },
<<<<<<< HEAD
        "variants_per_definition": {},
        "namespace_count": {}
=======
        "condition_mapping": {},
        "variants_per_definition": {}
>>>>>>> ace39390
    }


def test_graph_update_from_requirements_with_used_constraints(
    mocked_resolver, mocked_package_extract
):
    """Update graph from requirements with used package constraints."""
    graph = wiz.graph.Graph(mocked_resolver)

    _mapping = {
        "A==0.2.0": wiz.package.Package({
            "identifier": "A==0.2.0",
            "definition-identifier": "A",
        }),
        "B==2.1.1": wiz.package.Package({
            "identifier": "B==2.1.1",
            "definition-identifier": "B",
            "constraints": [Requirement("C==2.0.4")],
        }),
        "C==2.0.4": wiz.package.Package({
            "identifier": "C==2.0.4",
            "definition-identifier": "C",
        }),
        "C==3.0.0": wiz.package.Package({
            "identifier": "C==3.0.0",
            "definition-identifier": "C",
        }),
    }

    mocked_package_extract.side_effect = [
        [_mapping["A==0.2.0"]],
        [_mapping["B==2.1.1"]],
        [_mapping["C==3.0.0"]],
        [_mapping["C==2.0.4"]]
    ]

    graph.update_from_requirements([
        Requirement("A"), Requirement("B>=2"), Requirement("C")
    ])

    assert graph.to_dict() == {
        "identifier": mock.ANY,
        "node_mapping": {
            "A==0.2.0": {
                "package": {
                    "identifier": "A==0.2.0",
                    "definition-identifier": "A",
                },
                "parents": ["root"]
            },
            "B==2.1.1": {
                "package": {
                    "identifier": "B==2.1.1",
                    "definition-identifier": "B",
                    "constraints": ["C ==2.0.4"],
                },
                "parents": ["root"]
            },
            "C==2.0.4": {
                "package": {
                    "identifier": "C==2.0.4",
                    "definition-identifier": "C",
                },
                "parents": ["B==2.1.1"]
            },
            "C==3.0.0": {
                "package": {
                    "identifier": "C==3.0.0",
                    "definition-identifier": "C",
                },
                "parents": ["root"]
            }
        },
        "link_mapping": {
            "root": {
                "A==0.2.0": {"requirement": Requirement("A"), "weight": 1},
                "B==2.1.1": {"requirement": Requirement("B >=2"), "weight": 2},
                "C==3.0.0": {"requirement": Requirement("C"), "weight": 3}
            },
            "B==2.1.1": {
                "C==2.0.4": {
                    "requirement": Requirement("C==2.0.4"), "weight": 1
                },
            }
        },
        "identifiers_per_definition": {
            "A": ["A==0.2.0"],
            "B": ["B==2.1.1"],
            "C": ["C==2.0.4", "C==3.0.0"]
        },
        "constraint_mapping": {},
        "condition_mapping": {},
        "variants_per_definition": {},
        "namespace_count": {}
    }


def test_graph_update_from_requirements_with_namespaces(
    mocked_resolver, mocked_package_extract
):
    """Update graph from requirements with namespaces."""
    mocked_resolver.definition_mapping = {
        "__namespace__": {
            "A": ["Foo"],
            "B": ["Foo", "Bar"],
        }
    }

    graph = wiz.graph.Graph(mocked_resolver)

    _mapping = {
        "Foo::A==0.2.0": wiz.package.Package({
            "identifier": "Foo::A==0.2.0",
            "namespace": "Foo",
            "definition-identifier": "A"
        }),
        "Foo::B==2.1.1": wiz.package.Package({
            "identifier": "Foo::B==2.1.1",
            "namespace": "Foo",
            "definition-identifier": "B"
        })
    }

    mocked_package_extract.side_effect = [
        [_mapping["Foo::A==0.2.0"]],
        [_mapping["Foo::B==2.1.1"]]
    ]

    graph.update_from_requirements([Requirement("A"), Requirement("B>=2")])

    assert graph.to_dict() == {
        "identifier": mock.ANY,
        "node_mapping": {
            "Foo::A==0.2.0": {
                "package": {
                    "identifier": "Foo::A==0.2.0",
                    "namespace": "Foo",
                    "definition-identifier": "A"
                },
                "parents": ["root"]
            },
            "Foo::B==2.1.1": {
                "package": {
                    "identifier": "Foo::B==2.1.1",
                    "namespace": "Foo",
                    "definition-identifier": "B"
                },
                "parents": ["root"]
            }
        },
        "link_mapping": {
            "root": {
                "Foo::A==0.2.0": {"requirement": Requirement("A"), "weight": 1},
                "Foo::B==2.1.1": {
                    "requirement": Requirement("B >=2"), "weight": 2
                }
            }
        },
        "identifiers_per_definition": {
            "A": ["Foo::A==0.2.0"],
            "B": ["Foo::B==2.1.1"],
        },
        "variants_per_definition": {},
        "constraints_per_definition": {},
        "namespace_count": {"Bar": 1, "Foo": 2},
    }


def test_graph_update_from_requirements_with_skipped_conditional_packages(
    mocked_resolver, mocked_package_extract
):
    """Update graph from requirements with skipped conditional packages."""
    graph = wiz.graph.Graph(mocked_resolver)

    _mapping = {
        "A==0.2.0": wiz.package.Package({
            "identifier": "A==0.2.0",
            "definition-identifier": "A",
        }),
        "B==2.1.1": wiz.package.Package({
            "identifier": "B==2.1.1",
            "definition-identifier": "B",
            "conditions": [Requirement("C > 2")]
        }),
        "C==2.0.4": wiz.package.Package({
            "identifier": "C==2.0.4",
            "definition-identifier": "C",
        }),
    }

    mocked_package_extract.side_effect = [
        [_mapping["A==0.2.0"]],
        [_mapping["B==2.1.1"]],
        # Extract conditional package
        [_mapping["C==2.0.4"]]
    ]

    graph.update_from_requirements([Requirement("A"), Requirement("B>=2")])

    assert graph.to_dict() == {
        "identifier": mock.ANY,
        "node_mapping": {
            "A==0.2.0": {
                "package": {
                    "identifier": "A==0.2.0",
                    "definition-identifier": "A",
                },
                "parents": ["root"]
            }
        },
        "link_mapping": {
            "root": {
                "A==0.2.0": {"requirement": Requirement("A"), "weight": 1}
            }
        },
        "identifiers_per_definition": {
            "A": ["A==0.2.0"]
        },
        "constraint_mapping": {},
        "condition_mapping": {
            ("C >2",): {
                "requirement": Requirement("B >=2"),
                "package": mock.ANY,
                "parent_identifier": None,
                "weight": 2
            }
        },
        "variants_per_definition": {}
    }


def test_graph_update_from_requirements_with_used_conditional_packages(
    mocked_resolver, mocked_package_extract
):
    """Update graph from requirements with used conditional packages."""
    graph = wiz.graph.Graph(mocked_resolver)

    _mapping = {
        "A==0.2.0": wiz.package.Package({
            "identifier": "A==0.2.0",
            "definition-identifier": "A"
        }),
        "B==2.1.1": wiz.package.Package({
            "identifier": "B==2.1.1",
            "definition-identifier": "B",
            "conditions": [Requirement("A")],
        })
    }

    mocked_package_extract.side_effect = [
        [_mapping["A==0.2.0"]],
        [_mapping["B==2.1.1"]],
        # Extract package from condition
        [_mapping["A==0.2.0"]]
    ]

    graph.update_from_requirements([Requirement("A"), Requirement("B>=2")])

    assert graph.to_dict() == {
        "identifier": mock.ANY,
        "node_mapping": {
            "A==0.2.0": {
                "package": {
                    "identifier": "A==0.2.0",
                    "definition-identifier": "A"
                },
                "parents": ["root"]
            },
            "B==2.1.1": {
                "package": {
                    "identifier": "B==2.1.1",
                    "definition-identifier": "B",
                    "conditioned-by": ["A==0.2.0"],
                },
                "parents": ["root"]
            }
        },
        "link_mapping": {
            "root": {
                "A==0.2.0": {"requirement": Requirement("A"), "weight": 1},
                "B==2.1.1": {"requirement": Requirement("B >=2"), "weight": 2}
            }
        },
        "identifiers_per_definition": {
            "A": ["A==0.2.0"],
            "B": ["B==2.1.1"]
        },
        "constraint_mapping": {},
        "condition_mapping": {},
        "variants_per_definition": {}
    }


@pytest.mark.parametrize("options", [
    {},
    {"parent_identifier": "foo"},
    {"weight": 5},
    {"parent_identifier": "bar", "weight": 42}
], ids=[
    "simple",
    "with-parent",
    "with-weight",
    "with-parent-and-weight",
])
def test_graph_update_from_requirement_existing(
    mocker, mocked_resolver, mocked_package_extract, mocked_queue, options
):
    """Update graph from requirement."""
    package = wiz.package.Package(identifier="A==0.1.0")
    node = mocker.Mock(identifier="_A==0.1.0")
    requirement = Requirement("A")

    mocked_package_extract.return_value = [package]

    graph = wiz.graph.Graph(mocked_resolver)
    graph.create_link = mocker.Mock()
    graph._create_node_from_package = mocker.Mock()
    graph._node_mapping = {"A==0.1.0": node}
    graph.exists = mocker.Mock(return_value=True)

    graph._update_from_requirement(requirement, mocked_queue, **options)

    graph._create_node_from_package.assert_not_called()
    graph.create_link.assert_called_once_with(
        "_A==0.1.0",
        options.get("parent_identifier", "root"),
        requirement,
        weight=options.get("weight", 1)
    )

    node.add_parent.assert_called_once_with(
        options.get("parent_identifier", "root")
    )

    mocked_queue.put.assert_not_called()


@pytest.mark.parametrize("options", [
    {},
    {"parent_identifier": "foo"},
    {"weight": 5},
    {"parent_identifier": "bar", "weight": 42}
], ids=[
    "simple",
    "with-parent",
    "with-weight",
    "with-parent-and-weight",
])
def test_graph_update_from_requirement_non_existing(
    mocker, mocked_resolver, mocked_package_extract, mocked_queue, options
):
    """Update graph from requirement."""
    package = wiz.package.Package(identifier="A==0.1.0")
    node = mocker.Mock(identifier="_A==0.1.0")
    requirement = Requirement("A")

    mocked_package_extract.return_value = [package]

    graph = wiz.graph.Graph(mocked_resolver)
    graph.create_link = mocker.Mock()
    graph._create_node_from_package = mocker.Mock()
    graph._node_mapping = {"A==0.1.0": node}
    graph.exists = mocker.Mock(return_value=False)

    graph._update_from_requirement(requirement, mocked_queue, **options)

    graph._create_node_from_package.assert_called_once_with(package)
    graph.create_link.assert_called_once_with(
        "_A==0.1.0",
        options.get("parent_identifier", "root"),
        requirement,
        weight=options.get("weight", 1)
    )

    node.add_parent.assert_called_once_with(
        options.get("parent_identifier", "root")
    )

    mocked_queue.put.assert_not_called()


@pytest.mark.parametrize("options", [
    {},
    {"parent_identifier": "foo"},
    {"weight": 5},
    {"parent_identifier": "bar", "weight": 42}
], ids=[
    "simple",
    "with-parent",
    "with-weight",
    "with-parent-and-weight",
])
def test_graph_update_from_requirement_non_existing_with_requirements(
    mocker, mocked_resolver, mocked_package_extract, mocked_queue, options
):
    """Update graph from requirement."""
    package = wiz.package.Package(
        identifier="A==0.1.0",
        requirements=[
            Requirement("B"),
            Requirement("C"),
            Requirement("D")
        ],
    )
    node = mocker.Mock(identifier="_A==0.1.0")
    requirement = Requirement("A")

    mocked_package_extract.return_value = [package]

    graph = wiz.graph.Graph(mocked_resolver)
    graph.create_link = mocker.Mock()
    graph._create_node_from_package = mocker.Mock()
    graph._node_mapping = {"A==0.1.0": node}
    graph.exists = mocker.Mock(return_value=False)

    graph._update_from_requirement(requirement, mocked_queue, **options)

    graph._create_node_from_package.assert_called_once_with(package)
    graph.create_link.assert_called_once_with(
        "_A==0.1.0",
        options.get("parent_identifier", "root"),
        requirement,
        weight=options.get("weight", 1)
    )

    node.add_parent.assert_called_once_with(
        options.get("parent_identifier", "root")
    )

    assert mocked_queue.put.call_count == 3
    mocked_queue.put.assert_any_call({
        "requirement": Requirement("B"),
        "parent_identifier": "A==0.1.0",
        "weight": 1
    })
    mocked_queue.put.assert_any_call({
        "requirement": Requirement("C"),
        "parent_identifier": "A==0.1.0",
        "weight": 2
    })
    mocked_queue.put.assert_any_call({
        "requirement": Requirement("D"),
        "parent_identifier": "A==0.1.0",
        "weight": 3
    })


@pytest.mark.parametrize("options", [
    {},
    {"parent_identifier": "foo"},
    {"weight": 5},
    {"parent_identifier": "bar", "weight": 42}
], ids=[
    "simple",
    "with-parent",
    "with-weight",
    "with-parent-and-weight",
])
def test_graph_update_from_requirement_multi_packages(
    mocker, mocked_resolver, mocked_package_extract, mocked_queue, options
):
    """Update graph from requirement."""
    packages = [
        wiz.package.Package(identifier="A[variant1]==0.1.0"),
        wiz.package.Package(identifier="A[variant2]==0.1.0"),
        wiz.package.Package(identifier="A[variant3]==0.1.0")
    ]

    nodes = [
        mocker.Mock(identifier="_A[variant1]==0.1.0"),
        mocker.Mock(identifier="_A[variant2]==0.1.0"),
        mocker.Mock(identifier="_A[variant3]==0.1.0"),
    ]

    requirement = Requirement("A")

    mocked_package_extract.return_value = packages

    graph = wiz.graph.Graph(mocked_resolver)
    graph.create_link = mocker.Mock()
    graph._create_node_from_package = mocker.Mock()
    graph._node_mapping = {
        "A[variant1]==0.1.0": nodes[0],
        "A[variant2]==0.1.0": nodes[1],
        "A[variant3]==0.1.0": nodes[2]
    }
    graph.exists = mocker.Mock(return_value=False)

    graph._update_from_requirement(requirement, mocked_queue, **options)

    assert graph._create_node_from_package.call_count == 3
    for package in packages:
        graph._create_node_from_package.assert_any_call(package)

    assert graph.create_link.call_count == 3
    for node in nodes:
        graph.create_link.assert_any_call(
            node.identifier,
            options.get("parent_identifier", "root"),
            requirement,
            weight=options.get("weight", 1)
        )

    for node in nodes:
        node.add_parent.assert_called_once_with(
            options.get("parent_identifier", "root")
        )

    mocked_queue.put.assert_not_called()


def test_graph_create_node_from_package():
    """Create node in graph from package."""
    package = wiz.package.Package({
        "identifier": "A==0.1.0",
        "definition-identifier": "defA"
    })

    graph = wiz.graph.Graph(None)
    graph._create_node_from_package(package)

    assert graph._identifiers_per_definition == {"defA": {"A==0.1.0"}}
    assert graph._node_mapping.keys() == ["A==0.1.0"]
    assert isinstance(graph._node_mapping["A==0.1.0"], wiz.graph.Node)


@pytest.mark.parametrize("options", [
    {},
    {"weight": 5},
], ids=[
    "simple",
    "with-weight",
])
def test_graph_create_link(options):
    """Create link between two nodes."""
    requirement = Requirement("A")

    graph = wiz.graph.Graph(None)
    graph.create_link("child", "parent", requirement, **options)

    assert graph._link_mapping == {
        "parent": {
            "child": {
                "requirement": requirement,
                "weight": options.get("weight", 1)
            }
        }
    }


def test_graph_create_link_error():
    """Fail to create link between two nodes when one already exists."""
    requirement = Requirement("A")

    graph = wiz.graph.Graph(None)
    graph._link_mapping = {
        "parent": {"child": {"requirement": requirement, "weight": 1}}
    }

    with pytest.raises(wiz.exception.IncorrectDefinition):
        graph.create_link("child", "parent", Requirement("A"))


def test_graph_remove_node():
    """Remove nodes from graph."""
    graph = wiz.graph.Graph(None)
    graph._node_mapping = {"A1": "_A1", "A2": "_A2", "B": "B"}
    graph._identifiers_per_definition = {"defA": ["A1", "A2"], "defB": ["B"]}
    graph._variants_per_definition = {"_id": ["A1", "A2"]}
    graph._link_mapping = {"A1": {"B": "LINK"}}

    graph.remove_node("A1")

    assert graph._node_mapping == {"A2": "_A2", "B": "B"}
    assert graph._identifiers_per_definition == {
        "defA": ["A1", "A2"], "defB": ["B"]
    }
    assert graph._variants_per_definition == {"_id": ["A1", "A2"]}
    assert graph._link_mapping == {"A1": {"B": "LINK"}}


def test_graph_reset_variants():
    """Reset variant groups in graph."""
    graph = wiz.graph.Graph(None)
    graph._variants_per_definition = {"_id": ["A1", "A2"]}
    assert graph._variants_per_definition == {"_id": ["A1", "A2"]}

    graph.reset_variants()

    assert graph._variants_per_definition == {}


def test_node():
    """Create and use node."""
    package = wiz.package.Package({
        "identifier": "A[V1]==0.1.0",
        "variant-name": "V1",
        "definition-identifier": "defA"
    })

    node = wiz.graph.Node(package)
    assert node.identifier == "A[V1]==0.1.0"
    assert node.definition == "defA"
    assert node.variant_name == "V1"
    assert node.package == package
    assert node.parent_identifiers == set()

    node.add_parent("parent1")
    node.add_parent("parent1")
    node.add_parent("parent2")

    assert node.parent_identifiers == {"parent1", "parent2"}


def test_distance_queue():
    """Create and use distance queue."""
    queue = wiz.graph._DistanceQueue()
    assert queue.empty() is True

    # Add element to the queue. This will also be pushed to the heap.
    queue["A"] = 2
    queue["B"] = 1
    queue["C"] = 4
    queue["D"] = 3
    queue["E"] = 6
    queue["F"] = 5
    assert len(queue) == 6
    assert len(queue._heap) == 6
    assert queue.empty() is False

    # Modify all elements. This will override the dictionary items, but
    # it will be pushed to the heap and double its size.
    queue["A"] = 20
    queue["B"] = 10
    queue["C"] = 40
    queue["D"] = 30
    queue["E"] = 60
    queue["F"] = 50
    assert len(queue) == 6
    assert len(queue._heap) == 12

    # By asking the smallest item, half of the heap need to be "popped" as
    # The smallest element is 1 from a previous version of "B". It will then
    # check all elements from the heap until one that also exist in the
    # dictionary is found.
    assert queue.pop_smallest() == "B"
    assert len(queue) == 5
    assert len(queue._heap) == 5

    queue["A"] = 200
    queue["C"] = 400
    queue["D"] = 300
    queue["E"] = 600
    queue["F"] = 500
    assert len(queue) == 5
    assert len(queue._heap) == 10

    # Augment the heap so that it get more than twice the size of the
    # dictionary to force a rebuild.
    queue["A"] = 2000
    assert len(queue) == 5
    assert len(queue._heap) == 5

    # Empty the dictionary.
    assert queue.pop_smallest() == "D"
    assert queue.pop_smallest() == "C"
    assert queue.pop_smallest() == "F"
    assert queue.pop_smallest() == "E"
    assert queue.pop_smallest() == "A"
    assert queue.empty() is True<|MERGE_RESOLUTION|>--- conflicted
+++ resolved
@@ -865,13 +865,9 @@
             "B": ["B==2.1.1"],
         },
         "variants_per_definition": {},
-<<<<<<< HEAD
-        "constraints_per_definition": {},
+        "constraint_mapping": {},
+        "condition_mapping": {},
         "namespace_count": {}
-=======
-        "constraint_mapping": {},
-        "condition_mapping": {}
->>>>>>> ace39390
     }
 
 
@@ -982,13 +978,9 @@
             "E": ["E==0.2.0"]
         },
         "variants_per_definition": {},
-<<<<<<< HEAD
-        "constraints_per_definition": {},
+        "constraint_mapping": {},
+        "condition_mapping": {},
         "namespace_count": {}
-=======
-        "constraint_mapping": {},
-        "condition_mapping": {}
->>>>>>> ace39390
     }
 
 
@@ -1067,13 +1059,9 @@
         "variants_per_definition": {
             "A": ["A[V1]==0.2.0", "A[V2]==0.2.0", "A[V3]==0.2.0"],
         },
-<<<<<<< HEAD
-        "constraints_per_definition": {},
+        "constraint_mapping": {},
+        "condition_mapping": {},
         "namespace_count": {}
-=======
-        "constraint_mapping": {},
-        "condition_mapping": {}
->>>>>>> ace39390
     }
 
 
@@ -1141,13 +1129,9 @@
                 }
             ]
         },
-<<<<<<< HEAD
+        "condition_mapping": {},
         "variants_per_definition": {},
         "namespace_count": {}
-=======
-        "condition_mapping": {},
-        "variants_per_definition": {}
->>>>>>> ace39390
     }
 
 
