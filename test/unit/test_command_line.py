# :coding: utf-8

import datetime

import pytest
import click
from click.testing import CliRunner

import wiz.command_line
import wiz.registry
import wiz.symbol
import wiz.definition
import wiz.package
import wiz.spawn
import wiz.exception
import wiz.filesystem
import wiz.history
import wiz.utility


@pytest.fixture()
def mock_datetime_now(mocker):
    """Return mocked 'wiz.fetch_definition_mapping' function."""
    _date = mocker.Mock(**{"isoformat.return_value": "NOW"})
    return mocker.patch.object(
        datetime, "datetime", **{"now.return_value": _date}
    )


@pytest.fixture()
def mocked_click_edit(mocker):
    """Return mocked 'click.edit' function."""
    return mocker.patch.object(click, "edit")


@pytest.fixture()
def mocked_click_prompt(mocker):
    """Return mocked 'click.prompt' function."""
    return mocker.patch.object(click, "prompt")


@pytest.fixture()
def mocked_click_confirm(mocker):
    """Return mocked 'click.confirm' function."""
    return mocker.patch.object(click, "confirm")


@pytest.fixture()
def mocked_fetch_definition_mapping(mocker):
    """Return mocked 'wiz.fetch_definition_mapping' function."""
    return mocker.patch.object(wiz, "fetch_definition_mapping")


@pytest.fixture()
def mocked_load_definition(mocker):
    """Return mocked 'wiz.load_definition' function."""
    return mocker.patch.object(wiz, "load_definition")


@pytest.fixture()
def mocked_resolve_context(mocker):
    """Return mocked 'wiz.resolve_context' function."""
    return mocker.patch.object(wiz, "resolve_context")


@pytest.fixture()
def mocked_resolve_command(mocker):
    """Return mocked 'wiz.resolve_command' function."""
    return mocker.patch.object(wiz, "resolve_command")


@pytest.fixture()
def mocked_fetch_package_request_from_command(mocker):
    """Return mocked 'wiz.fetch_package_request_from_command' function."""
    return mocker.patch.object(wiz, "fetch_package_request_from_command")


@pytest.fixture()
def mocked_export_definition(mocker):
    """Return mocked 'wiz.export_definition' function."""
    return mocker.patch.object(wiz, "export_definition")


@pytest.fixture()
def mocked_export_script(mocker):
    """Return mocked 'wiz.export_script' function."""
    return mocker.patch.object(wiz, "export_script")


@pytest.fixture()
def mocked_install_definitions(mocker):
    """Return mocked 'wiz.install_definitions' function."""
    return mocker.patch.object(wiz, "install_definitions")


@pytest.fixture()
def mocked_definition_discover(mocker):
    """Return mocked 'wiz.definition.discover' function."""
    return mocker.patch.object(wiz.definition, "discover")


@pytest.fixture()
def mocked_history_start_recording(mocker):
    """Return mocked 'wiz.history.start_recording' function."""
    return mocker.patch.object(wiz.history, "start_recording")


@pytest.fixture()
def mocked_history_record_action(mocker):
    """Return mocked 'wiz.history.record_action' function."""
    return mocker.patch.object(wiz.history, "record_action")


@pytest.fixture()
def mocked_history_get(mocker):
    """Return mocked 'wiz.history.get' function."""
    return mocker.patch.object(wiz.history, "get")


@pytest.fixture()
def mocked_spawn_execute(mocker):
    """Return mocked 'wiz.spawn.execute' function."""
    return mocker.patch.object(wiz.spawn, "execute")


@pytest.fixture()
def mocked_spawn_shell(mocker):
    """Return mocked 'wiz.spawn.shell' function."""
    return mocker.patch.object(wiz.spawn, "shell")


@pytest.fixture()
def mocked_filesystem_export(mocker):
    """Return mocked 'wiz.filesystem.export' function."""
    return mocker.patch.object(wiz.filesystem, "export")


@pytest.fixture()
def mocked_system_query(mocker):
    """Return mocked 'wiz.system.query' function."""
    return mocker.patch.object(wiz.system, "query")


@pytest.fixture()
def mocked_registry_fetch(mocker):
    """Return mocked 'wiz.registry.fetch' function."""
    return mocker.patch.object(wiz.registry, "fetch")


@pytest.fixture()
def definitions():
    """Return mocked definitions."""
    return [
        wiz.definition.Definition({
            "identifier": "foo",
            "version": "0.2.0",
            "description": "This is Foo 0.2.0.",
            "registry": "/registry1",
            "command": {
                "fooExe": "fooExe -X"
            },
            "system": {
                "platform": "linux",
            }
        }),
        wiz.definition.Definition({
            "identifier": "foo",
            "version": "0.2.0",
            "description": "This is Foo 0.2.0.",
            "registry": "/registry1",
            "command": {
                "fooExe": "fooExe -X"
            },
            "system": {
                "platform": "mac",
            }
        }),
        wiz.definition.Definition({
            "identifier": "foo",
            "version": "0.1.0",
            "description": "This is Foo 0.1.0.",
            "registry": "/registry1",
            "command": {
                "fooExe": "fooExe -X"
            },
            "system": {
                "platform": "linux",
            },
            "environ": {
                "PATH": "/path/to/bin:${PATH}",
                "PYTHONPATH": "/path/to/lib:${PYTHONPATH}",
            },
            "requirements": [
                "bim >= 0.1.0, < 1"
            ]
        }),
        wiz.definition.Definition({
            "identifier": "bar",
            "version": "0.1.0",
            "description": "This is Bar 0.1.0.",
            "registry": "/registry2",
            "environ": {
                "PATH": "/path/to/bin:${PATH}",
            },
            "variants": [
                {
                    "identifier": "Variant1",
                    "environ": {
                        "PYTHONPATH": "/path/to/lib/1:${PYTHONPATH}",
                    }
                },
                {
                    "identifier": "Variant2",
                    "environ": {
                        "PYTHONPATH": "/path/to/lib/2:${PYTHONPATH}",
                    }
                },
            ],
            "requirements": [
                "bim >= 0.1.0, < 1"
            ],
            "constraints": [
                "foo == 0.1.0"
            ]
        }),
        wiz.definition.Definition({
            "identifier": "bim",
            "version": "0.1.1",
            "description": "This is Bim 0.1.1.",
            "registry": "/registry2",
            "command": {
                "bimExe": "bimExe -X"
            },
            "variants": [
                {
                    "identifier": "Variant1",
                    "environ": {
                        "PYTHONPATH": "/path/to/lib/1:${PYTHONPATH}",
                    }
                },
            ],
        }),
        wiz.definition.Definition({
            "identifier": "bim",
            "version": "0.1.0",
            "description": "This is Bim 0.1.0.",
            "registry": "/registry2",
            "command": {
                "bimExe": "bimExe -X"
            },
        })
    ]


@pytest.fixture()
def definition_mapping():
    """Return mocked definition mapping."""
    return {
        "command": {
            "fooExe": "foo",
            "bimExe": "bim",
        },
        "package": {
            "foo": {
                "0.2.0": wiz.definition.Definition({
                    "identifier": "foo",
                    "version": "0.2.0",
                    "description": "This is Foo 0.2.0.",
                    "registry": "/registry1",
                }),
                "0.1.0": wiz.definition.Definition({
                    "identifier": "foo",
                    "version": "0.1.0",
                    "description": "This is Foo 0.1.0.",
                    "registry": "/registry1",
                    "environ": {
                        "PATH": "/path/to/bin:${PATH}",
                        "PYTHONPATH": "/path/to/lib:${PYTHONPATH}",
                    },
                    "requirements": [
                        "bim >= 0.1.0, < 1"
                    ]
                }),
            },
            "bar": {
                "0.1.0": wiz.definition.Definition({
                    "identifier": "bar",
                    "version": "0.1.0",
                    "description": "This is Bar 0.1.0.",
                    "registry": "/registry2",
                    "environ": {
                        "PATH": "/path/to/bin:${PATH}",
                    },
                    "variants": [
                        {
                            "identifier": "Variant1",
                            "environ": {
                                "PYTHONPATH": "/path/to/lib/1:${PYTHONPATH}",
                            }
                        },
                        {
                            "identifier": "Variant2",
                            "environ": {
                                "PYTHONPATH": "/path/to/lib/2:${PYTHONPATH}",
                            }
                        },
                    ],
                    "requirements": [
                        "bim >= 0.1.0, < 1"
                    ],
                    "constraints": [
                        "foo == 0.1.0"
                    ]
                }),
            },
            "bim": {
                "0.1.1": wiz.definition.Definition({
                    "identifier": "bim",
                    "version": "0.1.1",
                    "description": "This is Bim 0.1.1.",
                    "registry": "/registry2",
                    "variants": [
                        {
                            "identifier": "Variant1",
                            "environ": {
                                "PYTHONPATH": "/path/to/lib/1:${PYTHONPATH}",
                            }
                        },
                    ],
                }),
                "0.1.0": wiz.definition.Definition({
                    "identifier": "bim",
                    "version": "0.1.0",
                    "description": "This is Bim 0.1.0.",
                    "registry": "/registry2",
                }),
            }
        },
        "registries": ["/registry1", "/registry2"]
    }


@pytest.fixture()
def wiz_context():
    """Return mocked context."""
    foo_definition = wiz.definition.Definition({
        "identifier": "foo",
        "version": "0.1.0",
        "description": "This is Foo 0.1.0.",
        "registry": "/registry1",
        "environ": {
            "PATH": "/path/to/foo/bin:${PATH}",
            "PYTHONPATH": "/path/to/foo/lib:${PYTHONPATH}",
        },
        "requirements": [
            "bim >= 0.1.0, < 1"
        ]
    })

    bim_definition = wiz.definition.Definition({
        "identifier": "bim",
        "version": "0.1.1",
        "description": "This is Bim 0.1.1.",
        "registry": "/registry2",
        "environ": {
            "PATH": "/path/to/bim/bin:${PATH}",
            "PYTHONPATH": "/path/to/bim/lib:${PYTHONPATH}",
            "LICENSE_ENV": "license@bim.com:2000"
        },
        "variants": [
            {
                "identifier": "Variant1",
                "environ": {
                    "PYTHONPATH": "/path/to/bim/lib:${PYTHONPATH}",
                }
            }
        ]
    })

    return {
        "command": {
            "fooExe": "foo",
            "fooExeDebug": "foo --debug",
        },
        "environ": {
            "KEY1": "value1",
            "KEY2": "value2",
        },
        "packages": [
            wiz.package.create(foo_definition),
            wiz.package.create(
                bim_definition, variant_identifier="Variant1"
            ),
        ],
        "registries": ["/registry1", "/registry2"]
    }


def test_empty_arguments(
    mocked_history_start_recording, mocked_history_get,
    mocked_filesystem_export, mocked_system_query,
    mocked_registry_fetch, mocked_fetch_definition_mapping
):
    """Do not raise error for empty arguments."""
    runner = CliRunner()
    result = runner.invoke(wiz.command_line.main)
    assert result.exit_code == 0
    assert not result.exception

    mocked_history_start_recording.assert_not_called()
    mocked_history_get.assert_not_called()
    mocked_filesystem_export.assert_not_called()
    mocked_system_query.assert_not_called()
    mocked_registry_fetch.assert_not_called()
    mocked_fetch_definition_mapping.assert_not_called()


@pytest.mark.parametrize(
    "options, platform, architecture, os_name, os_version", [
        ([], None, None, None, None),
        (["--platform", "linux"], "linux", None, None, None),
        (["--architecture", "x86_64"], None, "x86_64", None, None),
        (["--os-name", "centos"], None, None, "centos", None),
        (["--os-version", "7.4.1708"], None, None, None, "7.4.1708"),
    ], ids=[
        "no-options",
        "override-platform",
        "override-architecture",
        "override-os-name",
        "override-os-version",
    ]
)
@pytest.mark.usefixtures("mocked_registry_fetch")
@pytest.mark.usefixtures("mocked_fetch_definition_mapping")
def test_query_system(
    mocked_system_query, options, platform, architecture, os_name, os_version
):
    """Override system with options."""
    runner = CliRunner()
    result = runner.invoke(wiz.command_line.main, options + ["list", "package"])
    assert result.exit_code == 0
    assert not result.exception

    mocked_system_query.assert_called_once_with(
        platform=platform,
        architecture=architecture,
        os_name=os_name,
        os_version=os_version,
    )


@pytest.mark.parametrize(
    "options, paths, depth, include_local, include_cwd", [
        ([], None, None, True, True),
        (
            ["-dsp", "/path1", "-dsp", "/path2"],
            ["/path1", "/path2"], None, True, True
        ),
        (["-dsd", "2"], None, 2, True, True),
        (["--no-local"], None, None, False, True),
        (["--no-cwd"], None, None, True, False),
    ], ids=[
        "no-options",
        "change-search-paths",
        "change-search-depth",
        "skip-local",
        "skip-cwd",
    ]
)
def test_fetch_registry(
    mocked_system_query, mocked_registry_fetch, mocked_definition_discover,
    options, paths, depth, include_local, include_cwd
):
    """Override registries with options."""
    mocked_system_query.return_value = "__SYSTEM__"
    mocked_registry_fetch.return_value = ["/registry1", "/registry2"]

    runner = CliRunner()
    result = runner.invoke(wiz.command_line.main, options + ["list", "package"])
    assert result.exit_code == 0
    assert not result.exception

    mocked_registry_fetch.assert_called_once_with(
        tuple(paths or wiz.registry.get_defaults()),
        include_local=include_local,
        include_working_directory=include_cwd
    )

    mocked_definition_discover.assert_called_once_with(
        ["/registry1", "/registry2"],
        system_mapping="__SYSTEM__",
        max_depth=depth
    )


@pytest.mark.parametrize("options, recorded", [
    ([], False),
    (["--record", "/path"], True)
], ids=[
    "normal",
    "recorded",
])
@pytest.mark.usefixtures("mock_datetime_now")
@pytest.mark.usefixtures("mocked_system_query")
@pytest.mark.usefixtures("mocked_registry_fetch")
@pytest.mark.usefixtures("mocked_fetch_definition_mapping")
def test_list_packages_recorded(
    mocked_history_start_recording, mocked_history_get,
    mocked_filesystem_export, options, recorded
):
    """Record history when displaying list of available packages."""
    mocked_history_get.return_value = "__HISTORY__"
    runner = CliRunner()
    result = runner.invoke(wiz.command_line.main, options + ["list", "package"])
    print(options + ["list", "package"])
    print(result.output)
    assert result.exit_code == 0
    assert not result.exception

    if recorded:
        mocked_history_start_recording.assert_called_once_with(
            command=" ".join(["wiz"] + options + ["list", "package"])
        )
        mocked_history_get.assert_called_once_with(serialized=True)
        mocked_filesystem_export.assert_called_once_with(
            "/path/wiz-NOW.dump", "__HISTORY__", compressed=True
        )

    else:
        mocked_history_start_recording.assert_not_called()
        mocked_history_get.assert_not_called()
        mocked_filesystem_export.assert_not_called()


def test_list_packages_empty(
    mocked_system_query, mocked_registry_fetch, mocked_definition_discover
):
    """Display list of packages when no packages are available."""
    mocked_system_query.return_value = "__SYSTEM__"
    mocked_registry_fetch.return_value = []

    runner = CliRunner()
    result = runner.invoke(wiz.command_line.main, ["list", "package"])
    assert result.exit_code == 0
    assert not result.exception
    assert result.output == (
        "\n"
        "Registries\n"
        "----------\n"
        "No registries to display.\n"
        "\n"
        "\n"
        "Package   Version   System   Registry   Description\n"
        "-------   -------   ------   --------   -----------\n"
        "No packages to display.\n"
        "\n"
    )

    mocked_definition_discover.assert_called_once_with(
        [], system_mapping="__SYSTEM__", max_depth=None
    )


def test_list_packages(
    mocked_system_query, mocked_registry_fetch, mocked_definition_discover,
    definitions
):
    """Display list of available packages."""
    mocked_system_query.return_value = "__SYSTEM__"
    mocked_registry_fetch.return_value = ["/registry1", "/registry2"]
    mocked_definition_discover.return_value = definitions

    runner = CliRunner()
    result = runner.invoke(wiz.command_line.main, ["list", "package"])
    assert result.exit_code == 0
    assert not result.exception
    assert result.output == (
        "\n"
        "Registries    \n"
        "--------------\n"
        "[0] /registry1\n"
        "[1] /registry2\n"
        "\n"
        "\n"
        "Package          Version   System   Registry   Description       \n"
        "--------------   -------   ------   --------   ------------------\n"
        "bar [Variant1]   0.1.0     noarch   1          This is Bar 0.1.0.\n"
        "bar [Variant2]   0.1.0     noarch   1          This is Bar 0.1.0.\n"
        "bim [Variant1]   0.1.1     noarch   1          This is Bim 0.1.1.\n"
        "foo              0.2.0     linux    0          This is Foo 0.2.0.\n"
        "foo              0.2.0     mac      0          This is Foo 0.2.0.\n"
        "\n"
    )

    mocked_definition_discover.assert_called_once_with(
        ["/registry1", "/registry2"],
        system_mapping="__SYSTEM__", max_depth=None
    )


def test_list_packages_with_versions(
    mocked_system_query, mocked_registry_fetch, mocked_definition_discover,
    definitions
):
    """Display list of available packages with versions."""
    mocked_system_query.return_value = "__SYSTEM__"
    mocked_registry_fetch.return_value = ["/registry1", "/registry2"]
    mocked_definition_discover.return_value = definitions

    runner = CliRunner()
    result = runner.invoke(wiz.command_line.main, ["list", "package", "--all"])
    assert result.exit_code == 0
    assert not result.exception
    assert result.output == (
        "\n"
        "Registries    \n"
        "--------------\n"
        "[0] /registry1\n"
        "[1] /registry2\n"
        "\n"
        "\n"
        "Package          Version   System   Registry   Description       \n"
        "--------------   -------   ------   --------   ------------------\n"
        "bar [Variant1]   0.1.0     noarch   1          This is Bar 0.1.0.\n"
        "bar [Variant2]   0.1.0     noarch   1          This is Bar 0.1.0.\n"
        "bim [Variant1]   0.1.1     noarch   1          This is Bim 0.1.1.\n"
        "bim              0.1.0     noarch   1          This is Bim 0.1.0.\n"
        "foo              0.2.0     linux    0          This is Foo 0.2.0.\n"
        "foo              0.2.0     mac      0          This is Foo 0.2.0.\n"
        "foo              0.1.0     linux    0          This is Foo 0.1.0.\n"
        "\n"
    )

    mocked_definition_discover.assert_called_once_with(
        ["/registry1", "/registry2"],
        system_mapping="__SYSTEM__", max_depth=None
    )


@pytest.mark.parametrize("options", [
    ["--", "--incorrect"],
    ["--incorrect"],
], ids=[
    "extra-arguments",
    "unknown-arguments",
])
@pytest.mark.usefixtures("mocked_system_query")
@pytest.mark.usefixtures("mocked_registry_fetch")
@pytest.mark.usefixtures("mocked_fetch_definition_mapping")
def test_list_packages_error(options):
    """Fail to list available packages."""
    runner = CliRunner()
    result = runner.invoke(wiz.command_line.main, ["list", "package"] + options)
    assert result.exit_code == 2
    assert result.exception


@pytest.mark.parametrize("options, recorded", [
    ([], False),
    (["--record", "/path"], True)
], ids=[
    "normal",
    "recorded",
])
@pytest.mark.usefixtures("mock_datetime_now")
@pytest.mark.usefixtures("mocked_system_query")
@pytest.mark.usefixtures("mocked_registry_fetch")
@pytest.mark.usefixtures("mocked_fetch_definition_mapping")
def test_list_commands_recorded(
    mocked_history_start_recording, mocked_history_get,
    mocked_filesystem_export, options, recorded
):
    """Record history when displaying list of available commands."""
    mocked_history_get.return_value = "__HISTORY__"

    runner = CliRunner()
    result = runner.invoke(wiz.command_line.main, options + ["list", "command"])
    print(result.output)
    assert result.exit_code == 0
    assert not result.exception

    if recorded:
        mocked_history_start_recording.assert_called_once_with(
            command=" ".join(["wiz"] + options + ["list", "command"])
        )
        mocked_history_get.assert_called_once_with(serialized=True)
        mocked_filesystem_export.assert_called_once_with(
            "/path/wiz-NOW.dump", "__HISTORY__", compressed=True
        )

    else:
        mocked_history_start_recording.assert_not_called()
        mocked_history_get.assert_not_called()
        mocked_filesystem_export.assert_not_called()


def test_list_commands_empty(
    mocked_system_query, mocked_registry_fetch, mocked_definition_discover
):
    """Display list of commands when no commands are available."""
    mocked_system_query.return_value = "__SYSTEM__"
    mocked_registry_fetch.return_value = []

    runner = CliRunner()
    result = runner.invoke(wiz.command_line.main, ["list", "command"])
    assert result.exit_code == 0
    assert not result.exception
    assert result.output == (
        "\n"
        "Registries\n"
        "----------\n"
        "No registries to display.\n"
        "\n"
        "\n"
        "Command   Version   System   Registry   Description\n"
        "-------   -------   ------   --------   -----------\n"
        "No commands to display.\n"
        "\n"
    )

    mocked_definition_discover.assert_called_once_with(
        [], system_mapping="__SYSTEM__", max_depth=None
    )


@pytest.mark.usefixtures("mocked_system_query")
def test_list_commands(
    mocked_system_query, mocked_registry_fetch, mocked_definition_discover,
    definitions
):
    """Display list of available commands."""
    mocked_system_query.return_value = "__SYSTEM__"
    mocked_registry_fetch.return_value = ["/registry1", "/registry2"]
    mocked_definition_discover.return_value = definitions

    runner = CliRunner()
    result = runner.invoke(wiz.command_line.main, ["list", "command"])
    assert result.exit_code == 0
    assert not result.exception
    assert result.output == (
        "\n"
        "Registries    \n"
        "--------------\n"
        "[0] /registry1\n"
        "[1] /registry2\n"
        "\n"
        "\n"
        "Command             Version   System   Registry   Description       \n"
        "-----------------   -------   ------   --------   ------------------\n"
        "bimExe [Variant1]   0.1.1     noarch   1          This is Bim 0.1.1.\n"
        "fooExe              0.2.0     linux    0          This is Foo 0.2.0.\n"
        "fooExe              0.2.0     mac      0          This is Foo 0.2.0.\n"
        "\n"
    )

    mocked_definition_discover.assert_called_once_with(
        ["/registry1", "/registry2"],
        system_mapping="__SYSTEM__", max_depth=None
    )


def test_list_commands_with_versions(
    mocked_system_query, mocked_registry_fetch, mocked_definition_discover,
    definitions
):
    """Display list of available commands with versions."""
    mocked_system_query.return_value = "__SYSTEM__"
    mocked_registry_fetch.return_value = ["/registry1", "/registry2"]
    mocked_definition_discover.return_value = definitions

    runner = CliRunner()
    result = runner.invoke(wiz.command_line.main, ["list", "command", "--all"])
    assert result.exit_code == 0
    assert not result.exception
    assert result.output == (
        "\n"
        "Registries    \n"
        "--------------\n"
        "[0] /registry1\n"
        "[1] /registry2\n"
        "\n"
        "\n"
        "Command             Version   System   Registry   Description       \n"
        "-----------------   -------   ------   --------   ------------------\n"
        "bimExe [Variant1]   0.1.1     noarch   1          This is Bim 0.1.1.\n"
        "bimExe              0.1.0     noarch   1          This is Bim 0.1.0.\n"
        "fooExe              0.2.0     linux    0          This is Foo 0.2.0.\n"
        "fooExe              0.2.0     mac      0          This is Foo 0.2.0.\n"
        "fooExe              0.1.0     linux    0          This is Foo 0.1.0.\n"
        "\n"
    )

    mocked_definition_discover.assert_called_once_with(
        ["/registry1", "/registry2"],
        system_mapping="__SYSTEM__", max_depth=None
    )


@pytest.mark.parametrize("options", [
    ["--", "--incorrect"],
    ["--incorrect"],
], ids=[
    "extra-arguments",
    "unknown-arguments",
])
@pytest.mark.usefixtures("mocked_system_query")
@pytest.mark.usefixtures("mocked_registry_fetch")
@pytest.mark.usefixtures("mocked_fetch_definition_mapping")
def test_list_commands_error(options):
    """Fail to list available commands."""
    runner = CliRunner()
    result = runner.invoke(wiz.command_line.main, ["list", "command"] + options)
    assert result.exit_code == 2
    assert result.exception


@pytest.mark.parametrize("options, recorded", [
    ([], False),
    (["--record", "/path"], True)
], ids=[
    "normal",
    "recorded",
])
@pytest.mark.usefixtures("mock_datetime_now")
@pytest.mark.usefixtures("mocked_system_query")
@pytest.mark.usefixtures("mocked_registry_fetch")
@pytest.mark.usefixtures("mocked_fetch_definition_mapping")
def test_search_recorded(
    mocked_history_start_recording, mocked_history_get,
    mocked_filesystem_export, options, recorded
):
    """Record history when searching packages and commands."""
    mocked_history_get.return_value = "__HISTORY__"

    runner = CliRunner()
    result = runner.invoke(wiz.command_line.main, options + ["search", "foo"])
    assert result.exit_code == 0
    assert not result.exception

    if recorded:
        mocked_history_start_recording.assert_called_once_with(
            command=" ".join(["wiz"] + options + ["search", "foo"])
        )
        mocked_history_get.assert_called_once_with(serialized=True)
        mocked_filesystem_export.assert_called_once_with(
            "/path/wiz-NOW.dump", "__HISTORY__", compressed=True
        )

    else:
        mocked_history_start_recording.assert_not_called()
        mocked_history_get.assert_not_called()
        mocked_filesystem_export.assert_not_called()


def test_search_empty(
    mocked_system_query, mocked_registry_fetch, mocked_definition_discover,
    logger
):
    """Display empty list of searched commands and packages."""
    mocked_system_query.return_value = "__SYSTEM__"
    mocked_registry_fetch.return_value = []

    runner = CliRunner()
    result = runner.invoke(wiz.command_line.main, ["search", "foo"])
    assert result.exit_code == 0
    assert not result.exception
    assert result.output == (
        "\n"
        "Registries\n"
        "----------\n"
        "No registries to display.\n"
        "\n"
    )

    logger.warning.assert_called_once_with("No results found.\n")

    mocked_definition_discover.assert_called_once_with(
        [], system_mapping="__SYSTEM__", max_depth=None
    )


@pytest.mark.parametrize("options", [
    [], ["--type", "all"]
], ids=[
    "default",
    "with-option",
])
def test_search(
    mocked_system_query, mocked_registry_fetch, mocked_definition_discover,
    logger, definitions, options
):
    """Display searched available commands and packages."""
    mocked_system_query.return_value = "__SYSTEM__"
    mocked_registry_fetch.return_value = ["/registry1", "/registry2"]
    mocked_definition_discover.return_value = definitions

    runner = CliRunner()
    result = runner.invoke(
        wiz.command_line.main, ["search", "bim"] + options
    )
    # assert result.exit_code == 0
    # assert not result.exception
    assert result.output == (
        "\n"
        "Registries    \n"
        "--------------\n"
        "[0] /registry1\n"
        "[1] /registry2\n"
        "\n"
        "\n"
        "Command             Version   System   Registry   Description       \n"
        "-----------------   -------   ------   --------   ------------------\n"
        "bimExe [Variant1]   0.1.1     noarch   1          This is Bim 0.1.1.\n"
        "\n"
        "\n"
        "Package          Version   System   Registry   Description       \n"
        "--------------   -------   ------   --------   ------------------\n"
        "bim [Variant1]   0.1.1     noarch   1          This is Bim 0.1.1.\n"
        "\n"
    )

    logger.warning.assert_not_called()

    mocked_definition_discover.assert_called_once_with(
        ["/registry1", "/registry2"],
        system_mapping="__SYSTEM__",
        max_depth=None
    )


@pytest.mark.parametrize("options", [
    [], ["--type", "all"]
], ids=[
    "default",
    "with-option",
])
def test_search_filtered_command(
    mocked_system_query, mocked_registry_fetch, mocked_definition_discover,
    logger, definitions, options
):
    """Display searched available commands and packages."""
    mocked_system_query.return_value = "__SYSTEM__"
    mocked_registry_fetch.return_value = ["/registry1", "/registry2"]
    mocked_definition_discover.return_value = definitions

    runner = CliRunner()
    result = runner.invoke(
        wiz.command_line.main, ["search", "Exe"] + options
    )
    assert result.exit_code == 0
    assert not result.exception
    assert result.output == (
        "\n"
        "Registries    \n"
        "--------------\n"
        "[0] /registry1\n"
        "[1] /registry2\n"
        "\n"
        "\n"
        "Command             Version   System   Registry   Description       \n"
        "-----------------   -------   ------   --------   ------------------\n"
        "bimExe [Variant1]   0.1.1     noarch   1          This is Bim 0.1.1.\n"
        "fooExe              0.2.0     linux    0          This is Foo 0.2.0.\n"
        "fooExe              0.2.0     mac      0          This is Foo 0.2.0.\n"
        "\n"
        "\n"
        "Package          Version   System   Registry   Description       \n"
        "--------------   -------   ------   --------   ------------------\n"
        "bim [Variant1]   0.1.1     noarch   1          This is Bim 0.1.1.\n"
        "foo              0.2.0     linux    0          This is Foo 0.2.0.\n"
        "foo              0.2.0     mac      0          This is Foo 0.2.0.\n"
        "\n"
    )

    logger.warning.assert_not_called()

    mocked_definition_discover.assert_called_once_with(
        ["/registry1", "/registry2"],
        system_mapping="__SYSTEM__",
        max_depth=None
    )


def test_search_with_versions(
    mocked_system_query, mocked_registry_fetch, mocked_definition_discover,
    logger, definitions
):
    """Display searched commands and packages with all versions."""
    mocked_system_query.return_value = "__SYSTEM__"
    mocked_registry_fetch.return_value = ["/registry1", "/registry2"]
    mocked_definition_discover.return_value = definitions

    runner = CliRunner()
    result = runner.invoke(
        wiz.command_line.main, ["search", "bim", "--all"]
    )
    assert result.exit_code == 0
    assert not result.exception
    assert result.output == (
        "\n"
        "Registries    \n"
        "--------------\n"
        "[0] /registry1\n"
        "[1] /registry2\n"
        "\n"
        "\n"
        "Command             Version   System   Registry   Description       \n"
        "-----------------   -------   ------   --------   ------------------\n"
        "bimExe [Variant1]   0.1.1     noarch   1          This is Bim 0.1.1.\n"
        "bimExe              0.1.0     noarch   1          This is Bim 0.1.0.\n"        
        "\n"
        "\n"
        "Package          Version   System   Registry   Description       \n"
        "--------------   -------   ------   --------   ------------------\n"
        "bim [Variant1]   0.1.1     noarch   1          This is Bim 0.1.1.\n"
        "bim              0.1.0     noarch   1          This is Bim 0.1.0.\n"
        "\n"
    )

    logger.warning.assert_not_called()

    mocked_definition_discover.assert_called_once_with(
        ["/registry1", "/registry2"],
        system_mapping="__SYSTEM__",
        max_depth=None
    )


def test_search_packages(
    mocked_system_query, mocked_registry_fetch, mocked_definition_discover,
    definitions
):
    """Display searched list of available packages."""
    mocked_system_query.return_value = "__SYSTEM__"
    mocked_registry_fetch.return_value = ["/registry1", "/registry2"]
    mocked_definition_discover.return_value = definitions

    runner = CliRunner()
    result = runner.invoke(
        wiz.command_line.main, ["search", "bim", "-t", "package"]
    )
    assert result.exit_code == 0
    assert not result.exception
    assert result.output == (
        "\n"
        "Registries    \n"
        "--------------\n"
        "[0] /registry1\n"
        "[1] /registry2\n"
        "\n"
        "\n"
        "Package          Version   System   Registry   Description       \n"
        "--------------   -------   ------   --------   ------------------\n"
        "bim [Variant1]   0.1.1     noarch   1          This is Bim 0.1.1.\n"
        "\n"
    )

    mocked_definition_discover.assert_called_once_with(
        ["/registry1", "/registry2"],
        system_mapping="__SYSTEM__",
        max_depth=None
    )


def test_search_packages_with_versions(
    mocked_system_query, mocked_registry_fetch, mocked_definition_discover,
    definitions
):
    """Display searched available packages with all versions."""
    mocked_system_query.return_value = "__SYSTEM__"
    mocked_registry_fetch.return_value = ["/registry1", "/registry2"]
    mocked_definition_discover.return_value = definitions

    runner = CliRunner()
    result = runner.invoke(
        wiz.command_line.main,
        ["search", "bim", "-t", "package", "--all"]
    )
    assert result.exit_code == 0
    assert not result.exception
    assert result.output == (
        "\n"
        "Registries    \n"
        "--------------\n"
        "[0] /registry1\n"
        "[1] /registry2\n"
        "\n"
        "\n"
        "Package          Version   System   Registry   Description       \n"
        "--------------   -------   ------   --------   ------------------\n"
        "bim [Variant1]   0.1.1     noarch   1          This is Bim 0.1.1.\n"
        "bim              0.1.0     noarch   1          This is Bim 0.1.0.\n"
        "\n"
    )

    mocked_definition_discover.assert_called_once_with(
        ["/registry1", "/registry2"],
        system_mapping="__SYSTEM__",
        max_depth=None
    )


def test_search_commands(
    mocked_system_query, mocked_registry_fetch, mocked_definition_discover,
    definitions
):
    """Display searched list of available commands."""
    mocked_system_query.return_value = "__SYSTEM__"
    mocked_registry_fetch.return_value = ["/registry1", "/registry2"]
    mocked_definition_discover.return_value = definitions

    runner = CliRunner()
    result = runner.invoke(
        wiz.command_line.main, ["search", "bim", "-t", "command"]
    )
    assert result.exit_code == 0
    assert not result.exception
    assert result.output == (
        "\n"
        "Registries    \n"
        "--------------\n"
        "[0] /registry1\n"
        "[1] /registry2\n"
        "\n"
        "\n"
        "Command             Version   System   Registry   Description       \n"
        "-----------------   -------   ------   --------   ------------------\n"
        "bimExe [Variant1]   0.1.1     noarch   1          This is Bim 0.1.1.\n"
        "\n"
    )

    mocked_definition_discover.assert_called_once_with(
        ["/registry1", "/registry2"],
        system_mapping="__SYSTEM__",
        max_depth=None
    )


def test_search_commands_with_versions(
    mocked_system_query, mocked_registry_fetch, mocked_definition_discover,
    definitions
):
    """Display searched available commands with all versions."""
    mocked_system_query.return_value = "__SYSTEM__"
    mocked_registry_fetch.return_value = ["/registry1", "/registry2"]
    mocked_definition_discover.return_value = definitions

    runner = CliRunner()
    result = runner.invoke(
        wiz.command_line.main,
        ["search", "bim", "-t", "command", "--all"]
    )
    assert result.exit_code == 0
    assert not result.exception
    assert result.output == (
        "\n"
        "Registries    \n"
        "--------------\n"
        "[0] /registry1\n"
        "[1] /registry2\n"
        "\n"
        "\n"
        "Command             Version   System   Registry   Description       \n"
        "-----------------   -------   ------   --------   ------------------\n"
        "bimExe [Variant1]   0.1.1     noarch   1          This is Bim 0.1.1.\n"
        "bimExe              0.1.0     noarch   1          This is Bim 0.1.0.\n"
        "\n"
    )

    mocked_definition_discover.assert_called_once_with(
        ["/registry1", "/registry2"],
        system_mapping="__SYSTEM__",
        max_depth=None
    )


@pytest.mark.parametrize("options", [
    ["--", "--incorrect"],
    ["--incorrect"],
], ids=[
    "extra-arguments",
    "unknown-arguments",
])
@pytest.mark.usefixtures("mocked_system_query")
@pytest.mark.usefixtures("mocked_registry_fetch")
@pytest.mark.usefixtures("mocked_fetch_definition_mapping")
def test_search_error(options):
    """Fail to search available packages and commands."""
    runner = CliRunner()
    result = runner.invoke(wiz.command_line.main, ["search", "foo"] + options)
    assert result.exit_code == 2
    assert result.exception


@pytest.mark.parametrize("options, recorded", [
    ([], False),
    (["--record", "/path"], True)
], ids=[
    "normal",
    "recorded",
])
@pytest.mark.usefixtures("mock_datetime_now")
@pytest.mark.usefixtures("mocked_system_query")
@pytest.mark.usefixtures("mocked_registry_fetch")
@pytest.mark.usefixtures("mocked_fetch_definition_mapping")
def test_view_recorded(
    mocked_history_start_recording, mocked_history_get,
    mocked_filesystem_export, options, recorded
):
    """Record history when viewing a definition."""
    mocked_history_get.return_value = "__HISTORY__"

    runner = CliRunner()
    result = runner.invoke(wiz.command_line.main, options + ["view", "foo"])
    assert result.exit_code == 0
    assert not result.exception

    if recorded:
        mocked_history_start_recording.assert_called_once_with(
            command=" ".join(["wiz"] + options + ["view", "foo"])
        )
        mocked_history_get.assert_called_once_with(serialized=True)
        mocked_filesystem_export.assert_called_once_with(
            "/path/wiz-NOW.dump", "__HISTORY__", compressed=True
        )

    else:
        mocked_history_start_recording.assert_not_called()
        mocked_history_get.assert_not_called()
        mocked_filesystem_export.assert_not_called()


def test_view_not_found(
    mocked_system_query, mocked_registry_fetch, mocked_fetch_definition_mapping,
    logger
):
    """Fail to view definition when request cannot be found."""
    mocked_system_query.return_value = "__SYSTEM__"
    mocked_registry_fetch.return_value = ["/registry1", "/registry2"]
    mocked_fetch_definition_mapping.return_value = {
        "command": {},
        "package": {}
    }

    runner = CliRunner()
    result = runner.invoke(wiz.command_line.main, ["view", "foo"])
    assert result.exit_code == 0
    assert not result.exception
    assert result.output == ""

    logger.warning.assert_called_once_with("No definition found.\n")

    mocked_fetch_definition_mapping.assert_called_once_with(
        ["/registry1", "/registry2"],
        system_mapping="__SYSTEM__", max_depth=None
    )


def test_view_definition(
    mocked_system_query, mocked_registry_fetch, mocked_fetch_definition_mapping,
    definition_mapping, logger
):
    """Display definition from identifier."""
    mocked_system_query.return_value = "__SYSTEM__"
    mocked_registry_fetch.return_value = ["/registry1", "/registry2"]
    mocked_fetch_definition_mapping.return_value = definition_mapping

    runner = CliRunner()
    result = runner.invoke(wiz.command_line.main, ["view", "bar"])
    assert result.exit_code == 0
    assert not result.exception
    assert result.output == (
        "identifier: bar\n"
        "version: 0.1.0\n"
        "description: This is Bar 0.1.0.\n"
        "registry: /registry2\n"
        "environ:\n"
        "    PATH: /path/to/bin:${PATH}\n"
        "requirements:\n"
        "    bim >=0.1.0, <1\n"
        "constraints:\n"
        "    foo ==0.1.0\n"
        "variants:\n"
        "    identifier: Variant1\n"
        "        environ:\n"
        "            PYTHONPATH: /path/to/lib/1:${PYTHONPATH}\n"
        "    identifier: Variant2\n"
        "        environ:\n"
        "            PYTHONPATH: /path/to/lib/2:${PYTHONPATH}\n"
    )

    logger.info.assert_called_once_with("View definition: bar==0.1.0")
    logger.warning.assert_not_called()

    mocked_fetch_definition_mapping.assert_called_once_with(
        ["/registry1", "/registry2"],
        system_mapping="__SYSTEM__", max_depth=None
    )


def test_view_definition_json(
    mocked_system_query, mocked_registry_fetch, mocked_fetch_definition_mapping,
    definition_mapping, logger
):
    """Display definition from identifier in JSON format."""
    mocked_system_query.return_value = "__SYSTEM__"
    mocked_registry_fetch.return_value = ["/registry1", "/registry2"]
    mocked_fetch_definition_mapping.return_value = definition_mapping

    runner = CliRunner()
    result = runner.invoke(wiz.command_line.main, ["view", "bar", "--json"])
    assert result.exit_code == 0
    assert not result.exception
    assert result.output == (
        "{\n"
        "    \"identifier\": \"bar\",\n"
        "    \"version\": \"0.1.0\",\n"
        "    \"description\": \"This is Bar 0.1.0.\",\n"
        "    \"registry\": \"/registry2\",\n"
        "    \"environ\": {\n"
        "        \"PATH\": \"/path/to/bin:${PATH}\"\n"
        "    },\n"
        "    \"requirements\": [\n"
        "        \"bim >=0.1.0, <1\"\n"
        "    ],\n"
        "    \"constraints\": [\n"
        "        \"foo ==0.1.0\"\n"
        "    ],\n"
        "    \"variants\": [\n"
        "        {\n"
        "            \"identifier\": \"Variant1\",\n"
        "            \"environ\": {\n"
        "                \"PYTHONPATH\": \"/path/to/lib/1:${PYTHONPATH}\"\n"
        "            }\n"
        "        },\n"
        "        {\n"
        "            \"identifier\": \"Variant2\",\n"
        "            \"environ\": {\n"
        "                \"PYTHONPATH\": \"/path/to/lib/2:${PYTHONPATH}\"\n"
        "            }\n"
        "        }\n"
        "    ]\n"
        "}\n"
    )

    logger.info.assert_called_once_with("View definition: bar==0.1.0")
    logger.warning.assert_not_called()

    mocked_fetch_definition_mapping.assert_called_once_with(
        ["/registry1", "/registry2"],
        system_mapping="__SYSTEM__", max_depth=None
    )


def test_view_definition_from_command(
    mocked_system_query, mocked_registry_fetch, mocked_fetch_definition_mapping,
    definition_mapping, logger
):
    """Indicate that identifier is referring to a definition."""
    mocked_system_query.return_value = "__SYSTEM__"
    mocked_registry_fetch.return_value = ["/registry1", "/registry2"]
    mocked_fetch_definition_mapping.return_value = definition_mapping

    runner = CliRunner()
    result = runner.invoke(wiz.command_line.main, ["view", "fooExe"])
    assert result.exit_code == 0
    assert not result.exception
    assert result.output == ""

    logger.info.assert_called_once_with(
        "Command found in definition: foo==0.2.0"
    )
    logger.warning.assert_not_called()

    mocked_fetch_definition_mapping.assert_called_once_with(
        ["/registry1", "/registry2"],
        system_mapping="__SYSTEM__", max_depth=None
    )


@pytest.mark.parametrize("options", [
    ["--", "--incorrect"],
    ["--incorrect"],
], ids=[
    "extra-arguments",
    "unknown-arguments",
])
@pytest.mark.usefixtures("mocked_system_query")
@pytest.mark.usefixtures("mocked_registry_fetch")
@pytest.mark.usefixtures("mocked_fetch_definition_mapping")
def test_view_error(options):
    """Fail to view definitions."""
    runner = CliRunner()
    result = runner.invoke(wiz.command_line.main, ["view", "foo"] + options)
    assert result.exit_code == 2
    assert result.exception


@pytest.mark.parametrize("options, recorded", [
    ([], False),
    (["--record", "/path"], True)
], ids=[
    "normal",
    "recorded",
])
@pytest.mark.usefixtures("mock_datetime_now")
@pytest.mark.usefixtures("mocked_system_query")
@pytest.mark.usefixtures("mocked_registry_fetch")
@pytest.mark.usefixtures("mocked_fetch_definition_mapping")
@pytest.mark.usefixtures("mocked_resolve_context")
@pytest.mark.usefixtures("mocked_resolve_command")
@pytest.mark.usefixtures("mocked_spawn_execute")
@pytest.mark.usefixtures("mocked_spawn_shell")
@pytest.mark.usefixtures("mocked_history_record_action")
def test_use_recorded(
    mocked_history_start_recording, mocked_history_get,
    mocked_filesystem_export, options, recorded
):
    """Record history when using a resolved context."""
    mocked_history_get.return_value = "__HISTORY__"

    runner = CliRunner()
    result = runner.invoke(wiz.command_line.main, options + ["use", "foo"])
    assert result.exit_code == 0
    assert not result.exception

    if recorded:
        mocked_history_start_recording.assert_called_once_with(
            command=" ".join(["wiz"] + options + ["use", "foo"])
        )
        mocked_history_get.assert_called_once_with(serialized=True)
        mocked_filesystem_export.assert_called_once_with(
            "/path/wiz-NOW.dump", "__HISTORY__", compressed=True
        )

    else:
        mocked_history_start_recording.assert_not_called()
        mocked_history_get.assert_not_called()
        mocked_filesystem_export.assert_not_called()


def test_use_spawn_shell(
    mocked_system_query, mocked_registry_fetch, mocked_fetch_definition_mapping,
    mocked_resolve_context, mocked_resolve_command, mocked_spawn_execute,
    mocked_spawn_shell, mocked_history_record_action, wiz_context, logger
):
    """Use a resolved context."""
    mocked_system_query.return_value = "__SYSTEM__"
    mocked_registry_fetch.return_value = ["/registry1", "/registry2"]
    mocked_fetch_definition_mapping.return_value = "__MAPPING__"
    mocked_resolve_context.return_value = wiz_context

    runner = CliRunner()
    result = runner.invoke(wiz.command_line.main, ["use", "foo"])
    assert result.exit_code == 0
    assert not result.exception
    assert result.output == ""

    mocked_fetch_definition_mapping.assert_called_once_with(
        ["/registry1", "/registry2"],
        system_mapping="__SYSTEM__", max_depth=None
    )

    mocked_resolve_context.assert_called_once_with(
        ["foo"], "__MAPPING__", ignore_implicit=False, environ_mapping={}
    )

    mocked_spawn_shell.assert_called_once_with({
        "KEY1": "value1",
        "KEY2": "value2"
    })

    mocked_resolve_command.assert_not_called()
    mocked_spawn_execute.assert_not_called()
    mocked_history_record_action.assert_not_called()
    logger.error.assert_not_called()


def test_use_spawn_shell_view(
    mocked_system_query, mocked_registry_fetch, mocked_fetch_definition_mapping,
    mocked_resolve_context, mocked_resolve_command, mocked_spawn_execute,
    mocked_spawn_shell, mocked_history_record_action, wiz_context, logger
):
    """View a resolved context."""
    mocked_system_query.return_value = "__SYSTEM__"
    mocked_registry_fetch.return_value = ["/registry1", "/registry2"]
    mocked_fetch_definition_mapping.return_value = "__MAPPING__"
    mocked_resolve_context.return_value = wiz_context

    runner = CliRunner()
    result = runner.invoke(wiz.command_line.main, ["use", "foo", "--view"])
    assert result.exit_code == 0
    assert not result.exception
    assert result.output == (
        "\n"
        "Registries    \n"
        "--------------\n"
        "[0] /registry1\n"
        "[1] /registry2\n"
        "\n"
        "\n"
        "Package          Version   Registry   Description       \n"
        "--------------   -------   --------   ------------------\n"
        "foo              0.1.0     0          This is Foo 0.1.0.\n"
        "bim [Variant1]   0.1.1     1          This is Bim 0.1.1.\n"
        "\n"
        "\n"
        "Command       Value      \n"
        "-----------   -----------\n"
        "fooExe        foo        \n"
        "fooExeDebug   foo --debug\n"
        "\n"
        "\n"
        "Environment Variable   Environment Value\n"
        "--------------------   -----------------\n"
        "KEY1                   value1           \n"
        "KEY2                   value2           \n"
        "\n"
    )

    mocked_fetch_definition_mapping.assert_called_once_with(
        ["/registry1", "/registry2"],
        system_mapping="__SYSTEM__", max_depth=None
    )

    mocked_resolve_context.assert_called_once_with(
        ["foo"], "__MAPPING__", ignore_implicit=False, environ_mapping={}
    )

    mocked_spawn_shell.assert_not_called()
    mocked_resolve_command.assert_not_called()
    mocked_spawn_execute.assert_not_called()
    mocked_history_record_action.assert_not_called()
    logger.error.assert_not_called()


def test_use_spawn_shell_view_empty(
    mocked_system_query, mocked_registry_fetch, mocked_fetch_definition_mapping,
    mocked_resolve_context, mocked_resolve_command, mocked_spawn_execute,
    mocked_spawn_shell, mocked_history_record_action, logger
):
    """View an empty resolved context."""
    mocked_system_query.return_value = "__SYSTEM__"
    mocked_registry_fetch.return_value = ["/registry1", "/registry2"]
    mocked_fetch_definition_mapping.return_value = "__MAPPING__"
    mocked_resolve_context.return_value = {
        "command": {},
        "environ": {},
        "packages": [],
        "registries": ["/registry1", "/registry2"]
    }

    runner = CliRunner()
    result = runner.invoke(wiz.command_line.main, ["use", "foo", "--view"])
    assert result.exit_code == 0
    assert not result.exception
    assert result.output == (
        "\n"
        "Registries    \n"
        "--------------\n"
        "[0] /registry1\n"
        "[1] /registry2\n"
        "\n"
        "\n"
        "Package   Version   Registry   Description\n"
        "-------   -------   --------   -----------\n"
        "No packages to display.\n"
        "\n"
        "\n"
        "Command   Value\n"
        "-------   -----\n"
        "No commands to display.\n"
        "\n"
        "\n"
        "Environment Variable   Environment Value\n"
        "--------------------   -----------------\n"
        "No environment variables to display.\n"
        "\n"
    )

    mocked_fetch_definition_mapping.assert_called_once_with(
        ["/registry1", "/registry2"],
        system_mapping="__SYSTEM__", max_depth=None
    )

    mocked_resolve_context.assert_called_once_with(
        ["foo"], "__MAPPING__", ignore_implicit=False, environ_mapping={}
    )

    mocked_spawn_shell.assert_not_called()
    mocked_resolve_command.assert_not_called()
    mocked_spawn_execute.assert_not_called()
    mocked_history_record_action.assert_not_called()
    logger.error.assert_not_called()


def test_use_execute_command(
    mocked_system_query, mocked_registry_fetch, mocked_fetch_definition_mapping,
    mocked_resolve_context, mocked_resolve_command, mocked_spawn_execute,
    mocked_spawn_shell, mocked_history_record_action, wiz_context, logger
):
    """Execute a command within a resolved context."""
    mocked_system_query.return_value = "__SYSTEM__"
    mocked_registry_fetch.return_value = ["/registry1", "/registry2"]
    mocked_fetch_definition_mapping.return_value = "__MAPPING__"
    mocked_resolve_context.return_value = wiz_context
    mocked_resolve_command.return_value = "__RESOLVED_COMMAND__"

    runner = CliRunner()
    result = runner.invoke(
        wiz.command_line.main,
        ["use", "foo", "--", "fooExeDebug", "-t", "/path/to/script.foo"]
    )
    assert result.exit_code == 0
    assert not result.exception
    assert result.output == ""

    mocked_fetch_definition_mapping.assert_called_once_with(
        ["/registry1", "/registry2"],
        system_mapping="__SYSTEM__", max_depth=None
    )

    mocked_resolve_context.assert_called_once_with(
        ["foo"], "__MAPPING__", ignore_implicit=False, environ_mapping={}
    )

    mocked_resolve_command.assert_called_once_with(
        ["fooExeDebug", "-t", "/path/to/script.foo"],
        {
            "fooExe": "foo",
            "fooExeDebug": "foo --debug",
        }
    )

    mocked_spawn_execute.assert_called_once_with(
        "__RESOLVED_COMMAND__",
        {
            "KEY1": "value1",
            "KEY2": "value2"
        }
    )

    mocked_spawn_shell.assert_not_called()
    mocked_history_record_action.assert_not_called()
    logger.error.assert_not_called()


def test_use_with_resolution_error(
    mocked_system_query, mocked_registry_fetch, mocked_fetch_definition_mapping,
    mocked_resolve_context, mocked_resolve_command, mocked_spawn_execute,
    mocked_spawn_shell, mocked_history_record_action, logger
):
    """Fail to resolve a context."""
    exception = wiz.exception.WizError("Oh Shit!")
    mocked_system_query.return_value = "__SYSTEM__"
    mocked_registry_fetch.return_value = ["/registry1", "/registry2"]
    mocked_fetch_definition_mapping.return_value = "__MAPPING__"
    mocked_resolve_context.side_effect = exception

    runner = CliRunner()
    result = runner.invoke(wiz.command_line.main, ["use", "foo", "bim==0.1.*"])
    assert result.exit_code == 0
    assert not result.exception
    assert result.output == ""

    mocked_fetch_definition_mapping.assert_called_once_with(
        ["/registry1", "/registry2"],
        system_mapping="__SYSTEM__", max_depth=None
    )

    mocked_resolve_context.assert_called_once_with(
        ["foo", "bim==0.1.*"], "__MAPPING__", ignore_implicit=False,
        environ_mapping={}
    )

    mocked_spawn_shell.assert_not_called()
    mocked_resolve_command.assert_not_called()
    mocked_spawn_execute.assert_not_called()

    mocked_history_record_action.assert_called_once_with(
        "RAISE_EXCEPTION", error=exception
    )

    logger.error.assert_called_once_with("Oh Shit!", traceback=True)


@pytest.mark.parametrize("options", [
    ["--incorrect"],
], ids=[
    "unknown-arguments",
])
@pytest.mark.usefixtures("mocked_system_query")
@pytest.mark.usefixtures("mocked_registry_fetch")
@pytest.mark.usefixtures("mocked_fetch_definition_mapping")
@pytest.mark.usefixtures("mocked_resolve_context")
@pytest.mark.usefixtures("mocked_resolve_command")
@pytest.mark.usefixtures("mocked_spawn_execute")
@pytest.mark.usefixtures("mocked_spawn_shell")
@pytest.mark.usefixtures("mocked_history_record_action")
def test_use_error(options):
    """Fail to view definitions."""
    runner = CliRunner()
    result = runner.invoke(wiz.command_line.main, ["use", "foo"] + options)
    assert result.exit_code == 2
    assert result.exception


def test_use_initial_environment(
    mocked_system_query, mocked_registry_fetch, mocked_fetch_definition_mapping,
    mocked_resolve_context, mocked_resolve_command, mocked_spawn_execute,
    wiz_context
):
    """Execurting a command to extend an initial environment."""
    mocked_system_query.return_value = "__SYSTEM__"
    mocked_registry_fetch.return_value = ["/registry1", "/registry2"]
    mocked_fetch_definition_mapping.return_value = "__MAPPING__"
    mocked_resolve_context.return_value = wiz_context
    mocked_resolve_command.return_value = "__RESOLVED_COMMAND__"

    runner = CliRunner()
    result = runner.invoke(
        wiz.command_line.main, [
            "--init", "PATH=/path", "--init", "PYTHONPATH=/other-path",
            "use", "foo", "--", "fooExeDebug", "-t", "/path/to/script.foo"
        ]
    )
    assert result.exit_code == 0
    assert not result.exception
    assert result.output == ""

    mocked_resolve_context.assert_called_once_with(
        ["foo"], "__MAPPING__", ignore_implicit=False,
        environ_mapping={"PATH": "/path", "PYTHONPATH": "/other-path"}
    )


@pytest.mark.parametrize("options, recorded", [
    ([], False),
    (["--record", "/path"], True)
], ids=[
    "normal",
    "recorded",
])
@pytest.mark.usefixtures("mock_datetime_now")
@pytest.mark.usefixtures("mocked_system_query")
@pytest.mark.usefixtures("mocked_registry_fetch")
@pytest.mark.usefixtures("mocked_fetch_definition_mapping")
@pytest.mark.usefixtures("mocked_fetch_package_request_from_command")
@pytest.mark.usefixtures("mocked_resolve_context")
@pytest.mark.usefixtures("mocked_spawn_execute")
@pytest.mark.usefixtures("mocked_history_record_action")
def test_run_recorded(
    mocked_history_start_recording, mocked_history_get,
    mocked_filesystem_export, mocked_resolve_command, options, recorded
):
    """Record history when running command within a resolved context."""
    mocked_history_get.return_value = "__HISTORY__"
    mocked_resolve_command.return_value = "__RESOLVED_COMMAND__"

    runner = CliRunner()
    result = runner.invoke(wiz.command_line.main, options + ["run", "fooExe"])
    assert result.exit_code == 0
    assert not result.exception

    if recorded:
        mocked_history_start_recording.assert_called_once_with(
            command=" ".join(["wiz"] + options + ["run", "fooExe"])
        )
        mocked_history_get.assert_called_once_with(serialized=True)
        mocked_filesystem_export.assert_called_once_with(
            "/path/wiz-NOW.dump", "__HISTORY__", compressed=True
        )

    else:
        mocked_history_start_recording.assert_not_called()
        mocked_history_get.assert_not_called()
        mocked_filesystem_export.assert_not_called()


def test_run(
    mocked_system_query, mocked_registry_fetch, mocked_fetch_definition_mapping,
    mocked_fetch_package_request_from_command, mocked_resolve_context,
    mocked_resolve_command, mocked_spawn_execute, mocked_history_record_action,
    wiz_context, logger
):
    """Execute a command within a resolved context."""
    mocked_system_query.return_value = "__SYSTEM__"
    mocked_registry_fetch.return_value = ["/registry1", "/registry2"]
    mocked_fetch_definition_mapping.return_value = "__MAPPING__"
    mocked_resolve_context.return_value = wiz_context
    mocked_fetch_package_request_from_command.return_value = "__PACKAGE__"
    mocked_resolve_command.return_value = "__RESOLVED_COMMAND__"

    runner = CliRunner()
    result = runner.invoke(wiz.command_line.main, ["run", "fooExe"])
    assert result.exit_code == 0
    assert not result.exception
    assert result.output == ""

    mocked_fetch_definition_mapping.assert_called_once_with(
        ["/registry1", "/registry2"],
        system_mapping="__SYSTEM__", max_depth=None
    )

    mocked_fetch_package_request_from_command.assert_called_once_with(
        "fooExe", "__MAPPING__"
    )

    mocked_resolve_context.assert_called_once_with(
        ["__PACKAGE__"], "__MAPPING__", ignore_implicit=False,
        environ_mapping={}
    )

    mocked_resolve_command.assert_called_once_with(
        ["fooExe"],
        {
            "fooExe": "foo",
            "fooExeDebug": "foo --debug",
        }
    )

    mocked_spawn_execute.assert_called_once_with(
        "__RESOLVED_COMMAND__",
        {
            "KEY1": "value1",
            "KEY2": "value2"
        }
    )

    mocked_history_record_action.assert_not_called()
    logger.error.assert_not_called()


def test_run_view(
    mocked_system_query, mocked_registry_fetch, mocked_fetch_definition_mapping,
    mocked_fetch_package_request_from_command, mocked_resolve_context,
    mocked_resolve_command, mocked_spawn_execute, mocked_history_record_action,
    wiz_context, logger
):
    """View a resolved context from a command execution."""
    mocked_system_query.return_value = "__SYSTEM__"
    mocked_registry_fetch.return_value = ["/registry1", "/registry2"]
    mocked_fetch_definition_mapping.return_value = "__MAPPING__"
    mocked_resolve_context.return_value = wiz_context
    mocked_fetch_package_request_from_command.return_value = "__PACKAGE__"
    mocked_resolve_command.return_value = "__RESOLVED_COMMAND__"

    runner = CliRunner()
    result = runner.invoke(wiz.command_line.main, ["run", "fooExe", "--view"])
    assert result.exit_code == 0
    assert not result.exception
    assert result.output == (
        "\n"
        "Registries    \n"
        "--------------\n"
        "[0] /registry1\n"
        "[1] /registry2\n"
        "\n"
        "\n"
        "Package          Version   Registry   Description       \n"
        "--------------   -------   --------   ------------------\n"
        "foo              0.1.0     0          This is Foo 0.1.0.\n"
        "bim [Variant1]   0.1.1     1          This is Bim 0.1.1.\n"
        "\n"
        "\n"
        "Command       Value      \n"
        "-----------   -----------\n"
        "fooExe        foo        \n"
        "fooExeDebug   foo --debug\n"
        "\n"
        "\n"
        "Environment Variable   Environment Value\n"
        "--------------------   -----------------\n"
        "KEY1                   value1           \n"
        "KEY2                   value2           \n"
        "\n"
    )

    mocked_fetch_definition_mapping.assert_called_once_with(
        ["/registry1", "/registry2"],
        system_mapping="__SYSTEM__", max_depth=None
    )

    mocked_fetch_package_request_from_command.assert_called_once_with(
        "fooExe", "__MAPPING__"
    )

    mocked_resolve_context.assert_called_once_with(
        ["__PACKAGE__"], "__MAPPING__", ignore_implicit=False,
        environ_mapping={}
    )

    mocked_resolve_command.assert_not_called()
    mocked_spawn_execute.assert_not_called()
    mocked_history_record_action.assert_not_called()
    logger.error.assert_not_called()


def test_run_view_empty(
    mocked_system_query, mocked_registry_fetch, mocked_fetch_definition_mapping,
    mocked_fetch_package_request_from_command, mocked_resolve_context,
    mocked_resolve_command, mocked_spawn_execute, mocked_history_record_action,
    logger
):
    """View an empty resolved context from a command execution."""
    mocked_system_query.return_value = "__SYSTEM__"
    mocked_registry_fetch.return_value = ["/registry1", "/registry2"]
    mocked_fetch_definition_mapping.return_value = "__MAPPING__"
    mocked_resolve_context.return_value = {
        "command": {},
        "environ": {},
        "packages": [],
        "registries": ["/registry1", "/registry2"]
    }
    mocked_fetch_package_request_from_command.return_value = "__PACKAGE__"
    mocked_resolve_command.return_value = "__RESOLVED_COMMAND__"

    runner = CliRunner()
    result = runner.invoke(wiz.command_line.main, ["run", "fooExe", "--view"])
    assert result.exit_code == 0
    assert not result.exception
    assert result.output == (
        "\n"
        "Registries    \n"
        "--------------\n"
        "[0] /registry1\n"
        "[1] /registry2\n"
        "\n"
        "\n"
        "Package   Version   Registry   Description\n"
        "-------   -------   --------   -----------\n"
        "No packages to display.\n"
        "\n"
        "\n"
        "Command   Value\n"
        "-------   -----\n"
        "No commands to display.\n"
        "\n"
        "\n"
        "Environment Variable   Environment Value\n"
        "--------------------   -----------------\n"
        "No environment variables to display.\n"
        "\n"
    )

    mocked_fetch_definition_mapping.assert_called_once_with(
        ["/registry1", "/registry2"],
        system_mapping="__SYSTEM__", max_depth=None
    )

    mocked_fetch_package_request_from_command.assert_called_once_with(
        "fooExe", "__MAPPING__"
    )

    mocked_resolve_context.assert_called_once_with(
        ["__PACKAGE__"], "__MAPPING__", ignore_implicit=False,
        environ_mapping={}
    )

    mocked_resolve_command.assert_not_called()
    mocked_spawn_execute.assert_not_called()
    mocked_history_record_action.assert_not_called()
    logger.error.assert_not_called()


def test_run_with_resolution_error(
    mocked_system_query, mocked_registry_fetch, mocked_fetch_definition_mapping,
    mocked_fetch_package_request_from_command, mocked_resolve_context,
    mocked_resolve_command, mocked_spawn_execute, mocked_history_record_action,
    logger
):
    """Fail to resolve a context."""
    exception = wiz.exception.WizError("Oh Shit!")
    mocked_system_query.return_value = "__SYSTEM__"
    mocked_registry_fetch.return_value = ["/registry1", "/registry2"]
    mocked_fetch_definition_mapping.return_value = "__MAPPING__"
    mocked_fetch_package_request_from_command.return_value = "__PACKAGE__"
    mocked_resolve_context.side_effect = exception

    runner = CliRunner()
    result = runner.invoke(wiz.command_line.main, ["run", "fooExe"])
    assert result.exit_code == 0
    assert not result.exception
    assert result.output == ""

    mocked_fetch_definition_mapping.assert_called_once_with(
        ["/registry1", "/registry2"],
        system_mapping="__SYSTEM__", max_depth=None
    )

    mocked_resolve_context.assert_called_once_with(
        ["__PACKAGE__"], "__MAPPING__", ignore_implicit=False,
        environ_mapping={}
    )

    mocked_fetch_package_request_from_command.assert_called_once_with(
        "fooExe", "__MAPPING__"
    )

    mocked_resolve_command.assert_not_called()
    mocked_spawn_execute.assert_not_called()

    mocked_history_record_action.assert_called_once_with(
        "RAISE_EXCEPTION", error=exception
    )

    logger.error.assert_called_once_with("Oh Shit!", traceback=True)


def test_run_initial_environment(
    mocked_system_query, mocked_registry_fetch, mocked_fetch_definition_mapping,
    mocked_fetch_package_request_from_command, mocked_resolve_context,
    mocked_resolve_command, mocked_spawn_execute, wiz_context
):
    """Execute a command to extend an initial environment."""
    mocked_system_query.return_value = "__SYSTEM__"
    mocked_registry_fetch.return_value = ["/registry1", "/registry2"]
    mocked_fetch_definition_mapping.return_value = "__MAPPING__"
    mocked_resolve_context.return_value = wiz_context
    mocked_fetch_package_request_from_command.return_value = "__PACKAGE__"
    mocked_resolve_command.return_value = "__RESOLVED_COMMAND__"

    runner = CliRunner()
    result = runner.invoke(
        wiz.command_line.main, [
            "--init", "PATH=/path", "--init", "PYTHONPATH=/other-path",
            "run", "fooExe"
        ])
    assert result.exit_code == 0
    assert not result.exception
    assert result.output == ""

    mocked_resolve_context.assert_called_once_with(
        ["__PACKAGE__"], "__MAPPING__", ignore_implicit=False,
        environ_mapping={"PATH": "/path", "PYTHONPATH": "/other-path"}
    )


@pytest.mark.parametrize("options, recorded", [
    ([], False),
    (["--record", "/path"], True)
], ids=[
    "normal",
    "recorded",
])
@pytest.mark.usefixtures("mock_datetime_now")
@pytest.mark.usefixtures("mocked_system_query")
@pytest.mark.usefixtures("mocked_registry_fetch")
@pytest.mark.usefixtures("mocked_fetch_definition_mapping")
@pytest.mark.usefixtures("mocked_resolve_context")
@pytest.mark.usefixtures("mocked_export_definition")
@pytest.mark.usefixtures("mocked_export_script")
@pytest.mark.usefixtures("mocked_history_record_action")
def test_freeze_recorded(
    mocked_history_start_recording, mocked_history_get,
    mocked_filesystem_export, mocked_click_prompt, options, recorded
):
    """Record history when freezing a resolved environment."""
    mocked_history_get.return_value = "__HISTORY__"
    mocked_click_prompt.side_effect = ["foo", "This is a description", "0.1.0"]

    runner = CliRunner()
    result = runner.invoke(
        wiz.command_line.main,
        options + ["freeze", "foo", "-o", "/output/path"],
    )
    assert result.exit_code == 0
    assert not result.exception
    assert result.output == ""

    if recorded:
        mocked_history_start_recording.assert_called_once_with(
            command=" ".join(
                ["wiz"] + options + ["freeze", "foo", "-o", "/output/path"]
            )
        )
        mocked_history_get.assert_called_once_with(serialized=True)
        mocked_filesystem_export.assert_called_once_with(
            "/path/wiz-NOW.dump", "__HISTORY__", compressed=True
        )

    else:
        mocked_history_start_recording.assert_not_called()
        mocked_history_get.assert_not_called()
        mocked_filesystem_export.assert_not_called()


@pytest.mark.parametrize("options", [
    [], ["--format", "wiz"]
], ids=[
    "default",
    "with-option",
])
def test_freeze(
    mocked_system_query, mocked_registry_fetch, mocked_fetch_definition_mapping,
    mocked_resolve_context, mocked_export_definition, mocked_export_script,
    mocked_history_record_action, logger, mocked_click_prompt, wiz_context,
    options
):
    """Freeze a resolved environment."""
    mocked_system_query.return_value = "__SYSTEM__"
    mocked_registry_fetch.return_value = ["/registry1", "/registry2"]
    mocked_fetch_definition_mapping.return_value = "__MAPPING__"
    mocked_resolve_context.return_value = wiz_context
    mocked_click_prompt.side_effect = ["foo", "This is a description.", "0.1.0"]

    runner = CliRunner()
    result = runner.invoke(
        wiz.command_line.main,
        ["freeze", "foo", "-o", "/output/path"] + options,
    )
    assert result.exit_code == 0
    assert not result.exception
    assert result.output == ""

    mocked_fetch_definition_mapping.assert_called_once_with(
        ["/registry1", "/registry2"],
        system_mapping="__SYSTEM__", max_depth=None
    )

    mocked_resolve_context.assert_called_once_with(
        ["foo"], "__MAPPING__", ignore_implicit=False, environ_mapping={}
    )

    mocked_export_definition.assert_called_once_with(
        "/output/path",
        {
            "identifier": "foo",
            "version": "0.1.0",
            "description": "This is a description.",
            "command": {
                "fooExe": "foo",
                "fooExeDebug": "foo --debug"
            },
            "environ": {
                "KEY1": "value1",
                "KEY2": "value2",
            }
        }
    )

    mocked_export_script.assert_not_called()
    mocked_history_record_action.assert_not_called()
    logger.error.assert_not_called()
    logger.warning.assert_not_called()


@pytest.mark.parametrize("options", [
    [], ["--format", "wiz"]
], ids=[
    "default",
    "with-option",
])
def test_freeze_empty(
    mocked_system_query, mocked_registry_fetch, mocked_fetch_definition_mapping,
    mocked_resolve_context, mocked_export_definition, mocked_export_script,
    mocked_history_record_action, logger, mocked_click_prompt, options
):
    """Freeze an empty resolved environment."""
    mocked_system_query.return_value = "__SYSTEM__"
    mocked_registry_fetch.return_value = ["/registry1", "/registry2"]
    mocked_fetch_definition_mapping.return_value = "__MAPPING__"
    mocked_resolve_context.return_value = {}
    mocked_click_prompt.side_effect = ["foo", "This is a description.", "0.1.0"]

    runner = CliRunner()
    result = runner.invoke(
        wiz.command_line.main,
        ["freeze", "foo", "-o", "/output/path"] + options,
    )
    assert result.exit_code == 0
    assert not result.exception
    assert result.output == ""

    mocked_fetch_definition_mapping.assert_called_once_with(
        ["/registry1", "/registry2"],
        system_mapping="__SYSTEM__", max_depth=None
    )

    mocked_resolve_context.assert_called_once_with(
        ["foo"], "__MAPPING__", ignore_implicit=False, environ_mapping={}
    )

    mocked_export_definition.assert_called_once_with(
        "/output/path",
        {
            "identifier": "foo",
            "version": "0.1.0",
            "description": "This is a description."
        }
    )

    mocked_export_script.assert_not_called()
    mocked_history_record_action.assert_not_called()
    logger.error.assert_not_called()
    logger.warning.assert_not_called()


@pytest.mark.parametrize("format_name, options, command", [
    ("tcsh", ["--format", "tcsh"], None),
    ("tcsh", ["--format", "tcsh"], "fooExe"),
    ("bash", ["--format", "bash"], None),
    ("bash", ["--format", "bash"], "fooExe"),
], ids=[
    "tcsh",
    "tcsh-with-command",
    "bash",
    "bash-with-command",
])
def test_freeze_as_script(
    mocked_system_query, mocked_registry_fetch, mocked_fetch_definition_mapping,
    mocked_resolve_context, mocked_export_definition, mocked_export_script,
    mocked_history_record_action, logger, mocked_click_prompt, wiz_context,
    format_name, options, command
):
    """Freeze a resolved environment as a script."""
    mocked_system_query.return_value = "__SYSTEM__"
    mocked_registry_fetch.return_value = ["/registry1", "/registry2"]
    mocked_fetch_definition_mapping.return_value = "__MAPPING__"
    mocked_resolve_context.return_value = wiz_context
    mocked_click_prompt.side_effect = ["foo", command]

    runner = CliRunner()
    result = runner.invoke(
        wiz.command_line.main,
        ["freeze", "foo", "-o", "/output/path"] + options,
    )
    assert result.exit_code == 0
    assert not result.exception
    assert result.output == (
        "Available aliases:\n"
        "- foo --debug\n"
        "- foo\n"
    )

    mocked_fetch_definition_mapping.assert_called_once_with(
        ["/registry1", "/registry2"],
        system_mapping="__SYSTEM__", max_depth=None
    )

    mocked_resolve_context.assert_called_once_with(
        ["foo"], "__MAPPING__", ignore_implicit=False, environ_mapping={}
    )

    mocked_export_script.assert_called_once_with(
        "/output/path", format_name, "foo",
        environ={"KEY1": "value1", "KEY2": "value2"},
        command=command,
        packages=wiz_context["packages"]
    )

    mocked_export_definition.assert_not_called()
    mocked_history_record_action.assert_not_called()
    logger.error.assert_not_called()
    logger.warning.assert_not_called()


@pytest.mark.parametrize("format_name, options, command", [
    ("tcsh", ["--format", "tcsh"], None),
    ("tcsh", ["--format", "tcsh"], "fooExe"),
    ("bash", ["--format", "bash"], None),
    ("bash", ["--format", "bash"], "fooExe"),
], ids=[
    "tcsh",
    "tcsh-with-command",
    "bash",
    "bash-with-command",
])
def test_freeze_as_script_without_commands(
    mocked_system_query, mocked_registry_fetch, mocked_fetch_definition_mapping,
    mocked_resolve_context, mocked_export_definition, mocked_export_script,
    mocked_history_record_action, logger, mocked_click_prompt, wiz_context,
    format_name, options, command
):
    """Freeze a resolved environment as a script."""
    wiz_context["command"] = {}

    mocked_system_query.return_value = "__SYSTEM__"
    mocked_registry_fetch.return_value = ["/registry1", "/registry2"]
    mocked_fetch_definition_mapping.return_value = "__MAPPING__"
    mocked_resolve_context.return_value = wiz_context
    mocked_click_prompt.side_effect = ["foo", command]

    runner = CliRunner()
    result = runner.invoke(
        wiz.command_line.main,
        ["freeze", "foo", "-o", "/output/path"] + options,
    )
    assert result.exit_code == 0
    assert not result.exception
    assert result.output == ""

    mocked_fetch_definition_mapping.assert_called_once_with(
        ["/registry1", "/registry2"],
        system_mapping="__SYSTEM__", max_depth=None
    )

    mocked_resolve_context.assert_called_once_with(
        ["foo"], "__MAPPING__", ignore_implicit=False, environ_mapping={}
    )

    mocked_export_script.assert_called_once_with(
        "/output/path", format_name, "foo",
        environ={"KEY1": "value1", "KEY2": "value2"},
        command=command,
        packages=wiz_context["packages"]
    )

    mocked_export_definition.assert_not_called()
    mocked_history_record_action.assert_not_called()
    logger.error.assert_not_called()
    logger.warning.assert_not_called()


def test_freeze_with_resolution_error(
    mocked_system_query, mocked_registry_fetch, mocked_fetch_definition_mapping,
    mocked_resolve_context, mocked_export_definition, mocked_export_script,
    mocked_history_record_action, logger, mocked_click_prompt
):
    """Fail to resolve a context."""
    exception = wiz.exception.WizError("Oh Shit!")
    mocked_system_query.return_value = "__SYSTEM__"
    mocked_registry_fetch.return_value = ["/registry1", "/registry2"]
    mocked_fetch_definition_mapping.return_value = "__MAPPING__"
    mocked_fetch_package_request_from_command.return_value = "__PACKAGE__"
    mocked_resolve_context.side_effect = exception

    runner = CliRunner()
    result = runner.invoke(
        wiz.command_line.main, ["freeze", "foo", "-o", "/output/path"],
    )
    assert result.exit_code == 0
    assert not result.exception
    assert result.output == ""

    mocked_fetch_definition_mapping.assert_called_once_with(
        ["/registry1", "/registry2"],
        system_mapping="__SYSTEM__", max_depth=None
    )

    mocked_resolve_context.assert_called_once_with(
        ["foo"], "__MAPPING__", ignore_implicit=False, environ_mapping={}
    )

    mocked_click_prompt.assert_not_called()
    mocked_export_definition.assert_not_called()
    mocked_export_script.assert_not_called()

    mocked_history_record_action.assert_called_once_with(
        "RAISE_EXCEPTION", error=exception
    )

    logger.error.assert_called_once_with("Oh Shit!", traceback=True)
    logger.warning.assert_not_called()


@pytest.mark.parametrize("options", [
    ["--", "--incorrect"],
    ["--incorrect"],
], ids=[
    "extra-arguments",
    "unknown-arguments",
])
@pytest.mark.usefixtures("mocked_system_query")
@pytest.mark.usefixtures("mocked_registry_fetch")
@pytest.mark.usefixtures("mocked_fetch_definition_mapping")
@pytest.mark.usefixtures("mocked_resolve_context")
@pytest.mark.usefixtures("mocked_export_definition")
@pytest.mark.usefixtures("mocked_export_script")
@pytest.mark.usefixtures("mocked_history_record_action")
def test_freeze_error(options):
    """Fail to freeze resolved environment."""
    runner = CliRunner()
    result = runner.invoke(wiz.command_line.main, ["freeze", "foo"] + options)
    assert result.exit_code == 2
    assert result.exception


@pytest.mark.usefixtures("mocked_export_definition")
def test_freeze_initial_environment(
    mocked_system_query, mocked_registry_fetch, mocked_fetch_definition_mapping,
    mocked_resolve_context, wiz_context, mocked_click_prompt
):
    """Freeze a resolved environment with initial environment."""
    mocked_system_query.return_value = "__SYSTEM__"
    mocked_registry_fetch.return_value = ["/registry1", "/registry2"]
    mocked_fetch_definition_mapping.return_value = "__MAPPING__"
    mocked_resolve_context.return_value = wiz_context
    mocked_click_prompt.side_effect = ["foo", "This is a description.", "0.1.0"]

    runner = CliRunner()
    result = runner.invoke(
        wiz.command_line.main, [
           "--init", "PATH=/path", "--init", "PYTHONPATH=/other-path",
           "freeze", "foo", "-o", "/output/path"
        ],
    )
    assert result.exit_code == 0
    assert not result.exception
    assert result.output == ""

    mocked_resolve_context.assert_called_once_with(
        ["foo"], "__MAPPING__", ignore_implicit=False,
        environ_mapping={"PATH": "/path", "PYTHONPATH": "/other-path"}
    )


@pytest.mark.parametrize("options, recorded", [
    ([], False),
    (["--record", "/path"], True)
], ids=[
    "normal",
    "recorded",
])
@pytest.mark.usefixtures("mock_datetime_now")
@pytest.mark.usefixtures("mocked_system_query")
@pytest.mark.usefixtures("mocked_registry_fetch")
@pytest.mark.usefixtures("mocked_fetch_definition_mapping")
@pytest.mark.usefixtures("mocked_install_definitions")
@pytest.mark.usefixtures("mocked_click_confirm")
@pytest.mark.usefixtures("mocked_history_record_action")
def test_install_recorded(
    mocked_history_start_recording, mocked_history_get,
    mocked_filesystem_export, options, recorded
):
    """Record history when installing definition(s)."""
    mocked_history_get.return_value = "__HISTORY__"

    runner = CliRunner()
    result = runner.invoke(
        wiz.command_line.main,
        options + ["install", "/path/to/foo.json", "-r", "/somewhere"],
    )
    assert result.exit_code == 0
    assert not result.exception
    assert result.output == ""

    if recorded:
        mocked_history_start_recording.assert_called_once_with(
            command=" ".join(
                ["wiz"] + options + [
                    "install", "/path/to/foo.json", "-r", "/somewhere"
                ]
            )
        )
        mocked_history_get.assert_called_once_with(serialized=True)
        mocked_filesystem_export.assert_called_once_with(
            "/path/wiz-NOW.dump", "__HISTORY__", compressed=True
        )

    else:
        mocked_history_start_recording.assert_not_called()
        mocked_history_get.assert_not_called()
        mocked_filesystem_export.assert_not_called()


@pytest.mark.parametrize("options, definitions", [
    (["/foo.json"], ("/foo.json",)),
    (["/foo.json", "/bar.json"], ("/foo.json", "/bar.json"))
], ids=[
    "one-definition",
    "several-definitions"
])
def test_install_to_path(
    mocked_system_query, mocked_registry_fetch,
<<<<<<< HEAD
    mocked_install_definitions_to_path, mocked_install_definitions_to_vcs,
    mocked_click_confirm, mocked_history_record_action, logger,
    options, definitions
=======
    mocked_install_definitions, mocked_click_confirm,
    mocked_history_record_action, logger, options, definitions, install_location
>>>>>>> 1c50ec95
):
    """Install definition in local registry."""
    mocked_system_query.return_value = "__SYSTEM__"
    mocked_registry_fetch.return_value = ["/registry1", "/registry2"]

    runner = CliRunner()
    result = runner.invoke(
        wiz.command_line.main,
        ["install"] + options + ["--registry", "/registry"],
    )
    assert not result.exception
    assert result.exit_code == 0
    assert result.output == ""

<<<<<<< HEAD
    mocked_install_definitions_to_path.assert_called_once_with(
        definitions, "/registry", overwrite=False
=======
    mocked_install_definitions.assert_called_once_with(
        definitions, "/registry",
        install_location=install_location,
        overwrite=False
>>>>>>> 1c50ec95
    )

    mocked_click_confirm.assert_not_called()
    mocked_history_record_action.assert_not_called()
    logger.warning.assert_not_called()
    logger.error.assert_not_called()


@pytest.mark.parametrize("options, definitions", [
    (["/foo.json"], ("/foo.json",)),
    (["/foo.json", "/bar.json"], ("/foo.json", "/bar.json"))
], ids=[
    "one-definition",
    "several-definitions"
])
def test_install_vcs(
    mocked_system_query, mocked_registry_fetch,
<<<<<<< HEAD
    mocked_install_definitions_to_path, mocked_install_definitions_to_vcs,
    mocked_click_confirm, mocked_history_record_action, logger,
    options, definitions
=======
    mocked_install_definitions, mocked_click_confirm,
    mocked_history_record_action, logger, options, definitions, install_location
>>>>>>> 1c50ec95
):
    """Install definition in VCS registry."""
    mocked_system_query.return_value = "__SYSTEM__"
    mocked_registry_fetch.return_value = ["/registry1", "/registry2"]

    runner = CliRunner()
    result = runner.invoke(
        wiz.command_line.main,
        ["install"] + options + ["--registry", "registry-id"],
    )
    assert result.exit_code == 0
    assert not result.exception
    assert result.output == ""

<<<<<<< HEAD
    mocked_install_definitions_to_vcs.assert_called_once_with(
        definitions, "registry-id", overwrite=False
=======
    mocked_install_definitions.assert_called_once_with(
        definitions, "registry-id",
        install_location=install_location,
        overwrite=False
>>>>>>> 1c50ec95
    )

    mocked_click_confirm.assert_not_called()
    mocked_history_record_action.assert_not_called()
    logger.warning.assert_not_called()
    logger.error.assert_not_called()


def test_install_local_overwrite_existing(
    mocked_system_query, mocked_registry_fetch,
    mocked_install_definitions, mocked_click_confirm,
    mocked_history_record_action, logger
):
    """Overwrite definition in local registry."""
    mocked_system_query.return_value = "__SYSTEM__"
    mocked_registry_fetch.return_value = ["/registry1", "/registry2"]
    mocked_install_definitions.side_effect = (
        wiz.exception.DefinitionsExist(["foo [0.1.0]"]),
        None
    )
    mocked_click_confirm.return_value = True

    runner = CliRunner()
    result = runner.invoke(
        wiz.command_line.main,
        ["install", "/foo.json", "--registry", "/registry"],
    )
    assert result.exit_code == 0
    assert not result.exception
    assert result.output == ""

<<<<<<< HEAD
    assert mocked_install_definitions_to_path.call_count == 2
    mocked_install_definitions_to_path.assert_any_call(
        ("/foo.json",), "/registry", overwrite=False
    )
    mocked_install_definitions_to_path.assert_any_call(
        ("/foo.json",), "/registry", overwrite=True
=======
    assert mocked_install_definitions.call_count == 2
    mocked_install_definitions.assert_any_call(
        ("/foo.json",), "/registry",
        install_location=None,
        overwrite=False
    )
    mocked_install_definitions.assert_any_call(
        ("/foo.json",), "/registry",
        install_location=None,
        overwrite=True
>>>>>>> 1c50ec95
    )

    mocked_click_confirm.assert_called_once_with(
        "1 definition(s) already exist in registry.\n"
        "- foo [0.1.0]\n"
        "Overwrite?"
    )

    mocked_history_record_action.assert_not_called()
    logger.warning.assert_not_called()
    logger.error.assert_not_called()


def test_install_local_skip_existing(
    mocked_system_query, mocked_registry_fetch,
    mocked_install_definitions, mocked_click_confirm,
    mocked_history_record_action, logger
):
    """Skip definition in local registry."""
    mocked_system_query.return_value = "__SYSTEM__"
    mocked_registry_fetch.return_value = ["/registry1", "/registry2"]
    mocked_install_definitions.side_effect = (
        wiz.exception.DefinitionsExist(["foo [0.1.0]"]),
    )
    mocked_click_confirm.return_value = False

    runner = CliRunner()
    result = runner.invoke(
        wiz.command_line.main,
        ["install", "/foo.json", "--registry", "/registry"],
    )
    assert result.exit_code == 0
    assert not result.exception
    assert result.output == ""

<<<<<<< HEAD
    mocked_install_definitions_to_path.assert_called_once_with(
        ("/foo.json",), "/registry", overwrite=False
=======
    mocked_install_definitions.assert_called_once_with(
        ("/foo.json",), "/registry",
        install_location=None,
        overwrite=False
>>>>>>> 1c50ec95
    )

    mocked_click_confirm.assert_called_once_with(
        "1 definition(s) already exist in registry.\n"
        "- foo [0.1.0]\n"
        "Overwrite?"
    )

    mocked_history_record_action.assert_not_called()
    logger.warning.assert_not_called()
    logger.error.assert_not_called()


def test_install_vcs_overwrite_existing(
    mocked_system_query, mocked_registry_fetch,
    mocked_install_definitions, mocked_click_confirm,
    mocked_history_record_action, logger
):
    """Overwrite definition in VCS registry."""
    mocked_system_query.return_value = "__SYSTEM__"
    mocked_registry_fetch.return_value = ["/registry1", "/registry2"]
    mocked_install_definitions.side_effect = (
        wiz.exception.DefinitionsExist(["foo [0.1.0]"]),
        None
    )
    mocked_click_confirm.return_value = True

    runner = CliRunner()
    result = runner.invoke(
        wiz.command_line.main,
        ["install", "/foo.json", "--registry", "registry-id"],
    )
    assert result.exit_code == 0
    assert not result.exception
    assert result.output == ""

<<<<<<< HEAD
    assert mocked_install_definitions_to_vcs.call_count == 2
    mocked_install_definitions_to_vcs.assert_any_call(
        ("/foo.json",), "registry-id", overwrite=False
    )
    mocked_install_definitions_to_vcs.assert_any_call(
        ("/foo.json",), "registry-id", overwrite=True
    )
=======
    assert mocked_install_definitions.call_count == 2
    mocked_install_definitions.assert_any_call(
        ("/foo.json",), "registry-id",
        install_location=None,
        overwrite=False
    )
>>>>>>> 1c50ec95

    mocked_click_confirm.assert_called_once_with(
        "1 definition(s) already exist in registry.\n"
        "- foo [0.1.0]\n"
        "Overwrite?"
    )

    mocked_history_record_action.assert_not_called()
    logger.warning.assert_not_called()
    logger.error.assert_not_called()


def test_install_vcs_skip_existing(
    mocked_system_query, mocked_registry_fetch,
    mocked_install_definitions, mocked_click_confirm,
    mocked_history_record_action, logger
):
    """Skip definition in VCS registry."""
    mocked_system_query.return_value = "__SYSTEM__"
    mocked_registry_fetch.return_value = ["/registry1", "/registry2"]
    mocked_install_definitions.side_effect = (
        wiz.exception.DefinitionsExist(["foo [0.1.0]"]),
        None
    )
    mocked_click_confirm.return_value = False

    runner = CliRunner()
    result = runner.invoke(
        wiz.command_line.main,
        ["install", "/foo.json", "--registry", "registry-id"],
    )
    assert result.exit_code == 0
    assert not result.exception
    assert result.output == ""

<<<<<<< HEAD
    mocked_install_definitions_to_vcs.assert_called_once_with(
        ("/foo.json",), "registry-id", overwrite=False
=======
    mocked_install_definitions.assert_called_once_with(
        ("/foo.json",), "registry-id",
        install_location=None,
        overwrite=False
>>>>>>> 1c50ec95
    )

    mocked_click_confirm.assert_called_once_with(
        "1 definition(s) already exist in registry.\n"
        "- foo [0.1.0]\n"
        "Overwrite?"
    )

    mocked_history_record_action.assert_not_called()
    logger.warning.assert_not_called()
    logger.error.assert_not_called()


def test_install_local_no_change(
    mocked_system_query, mocked_registry_fetch,
    mocked_install_definitions, mocked_click_confirm,
    mocked_history_record_action, logger
):
    """Installation to local registry with no changes."""
    mocked_system_query.return_value = "__SYSTEM__"
    mocked_registry_fetch.return_value = ["/registry1", "/registry2"]
    mocked_install_definitions.side_effect = (
        wiz.exception.InstallNoChanges()
    )

    runner = CliRunner()
    result = runner.invoke(
        wiz.command_line.main,
        ["install", "/foo.json", "--registry", "/registry"],
    )
    assert result.exit_code == 0
    assert not result.exception
    assert result.output == ""

<<<<<<< HEAD
    mocked_install_definitions_to_path.assert_called_once_with(
        ("/foo.json",), "/registry", overwrite=False
=======
    mocked_install_definitions.assert_called_once_with(
        ("/foo.json",), "/registry",
        install_location=None,
        overwrite=False
>>>>>>> 1c50ec95
    )

    logger.warning.assert_called_once_with("No changes detected in release.")

    mocked_click_confirm.assert_not_called()
    mocked_history_record_action.assert_not_called()
    logger.error.assert_not_called()


def test_install_vcs_no_change(
    mocked_system_query, mocked_registry_fetch,
    mocked_install_definitions, mocked_click_confirm,
    mocked_history_record_action, logger
):
    """Installation to VCS registry with no changes."""
    mocked_system_query.return_value = "__SYSTEM__"
    mocked_registry_fetch.return_value = ["/registry1", "/registry2"]
    mocked_install_definitions.side_effect = (
        wiz.exception.InstallNoChanges()
    )

    runner = CliRunner()
    result = runner.invoke(
        wiz.command_line.main,
        ["install", "/foo.json", "--registry", "registry-id"],
    )
    assert result.exit_code == 0
    assert not result.exception
    assert result.output == ""

<<<<<<< HEAD
    mocked_install_definitions_to_vcs.assert_called_once_with(
        ("/foo.json",), "registry-id", overwrite=False
=======
    mocked_install_definitions.assert_called_once_with(
        ("/foo.json",), "registry-id",
        install_location=None,
        overwrite=False
>>>>>>> 1c50ec95
    )

    logger.warning.assert_called_once_with("No changes detected in release.")

    mocked_click_confirm.assert_not_called()
    mocked_history_record_action.assert_not_called()
    logger.error.assert_not_called()


def test_install_local_error(
    mocked_system_query, mocked_registry_fetch,
    mocked_install_definitions, mocked_click_confirm,
    mocked_history_record_action, logger
):
    """Fail to install definition to local registry."""
    exception = wiz.exception.WizError("Oh Shit!")
    mocked_system_query.return_value = "__SYSTEM__"
    mocked_registry_fetch.return_value = ["/registry1", "/registry2"]
    mocked_install_definitions.side_effect = exception

    runner = CliRunner()
    result = runner.invoke(
        wiz.command_line.main,
        ["install", "/foo.json", "--registry", "/registry"],
    )
    assert result.exit_code == 0
    assert not result.exception
    assert result.output == ""

<<<<<<< HEAD
    mocked_install_definitions_to_path.assert_called_once_with(
        ("/foo.json",), "/registry", overwrite=False
=======
    mocked_install_definitions.assert_called_once_with(
        ("/foo.json",), "/registry",
        install_location=None,
        overwrite=False
>>>>>>> 1c50ec95
    )

    logger.error.assert_called_once_with(exception, traceback=True)

    mocked_history_record_action.assert_called_once_with(
        "RAISE_EXCEPTION", error=exception
    )

    mocked_click_confirm.assert_not_called()
    logger.warning.assert_not_called()


def test_install_vcs_error(
    mocked_system_query, mocked_registry_fetch,
    mocked_install_definitions, mocked_click_confirm,
    mocked_history_record_action, logger
):
    """Fail to install definition to VCS registry."""
    exception = wiz.exception.WizError("Oh Shit!")
    mocked_system_query.return_value = "__SYSTEM__"
    mocked_registry_fetch.return_value = ["/registry1", "/registry2"]
    mocked_install_definitions.side_effect = exception

    runner = CliRunner()
    result = runner.invoke(
        wiz.command_line.main,
        ["install", "/foo.json", "--registry", "registry-id"],
    )
    assert result.exit_code == 0
    assert not result.exception
    assert result.output == ""

<<<<<<< HEAD
    mocked_install_definitions_to_vcs.assert_called_once_with(
        ("/foo.json",), "registry-id", overwrite=False
=======
    mocked_install_definitions.assert_called_once_with(
        ("/foo.json",), "registry-id",
        install_location=None,
        overwrite=False
>>>>>>> 1c50ec95
    )

    logger.error.assert_called_once_with(exception, traceback=True)

    mocked_history_record_action.assert_called_once_with(
        "RAISE_EXCEPTION", error=exception
    )

    mocked_click_confirm.assert_not_called()
    logger.warning.assert_not_called()


@pytest.mark.parametrize("options", [
    ["--", "--incorrect"],
    ["--incorrect"],
], ids=[
    "extra-arguments",
    "unknown-arguments",
])
@pytest.mark.usefixtures("mocked_system_query")
@pytest.mark.usefixtures("mocked_registry_fetch")
@pytest.mark.usefixtures("mocked_fetch_definition_mapping")
@pytest.mark.usefixtures("mocked_install_definitions")
@pytest.mark.usefixtures("mocked_click_confirm")
@pytest.mark.usefixtures("mocked_history_record_action")
def test_install_local_command_error(options):
    """Fail to install definition to local registry."""
    runner = CliRunner()
    result = runner.invoke(
        wiz.command_line.main,
        ["install"] + options + ["/foo.json", "--registry-path", "/registry"],
    )
    assert result.exit_code == 2
    assert result.exception


@pytest.mark.parametrize("options", [
    ["--", "--incorrect"],
    ["--incorrect"],
], ids=[
    "extra-arguments",
    "unknown-arguments",
])
@pytest.mark.usefixtures("mocked_system_query")
@pytest.mark.usefixtures("mocked_registry_fetch")
@pytest.mark.usefixtures("mocked_fetch_definition_mapping")
@pytest.mark.usefixtures("mocked_install_definitions")
@pytest.mark.usefixtures("mocked_click_confirm")
@pytest.mark.usefixtures("mocked_history_record_action")
def test_install_vcs_command_error(options):
    """Fail to install definition to VCS registry."""
    runner = CliRunner()
    result = runner.invoke(
        wiz.command_line.main,
        ["install"] + options + ["/foo.json", "--registry-id", "registry-id"],
    )
    assert result.exit_code == 2
    assert result.exception


@pytest.mark.parametrize("options, recorded", [
    ([], False),
    (["--record", "/path"], True)
], ids=[
    "normal",
    "recorded",
])
@pytest.mark.usefixtures("mock_datetime_now")
@pytest.mark.usefixtures("mocked_system_query")
@pytest.mark.usefixtures("mocked_registry_fetch")
@pytest.mark.usefixtures("mocked_load_definition")
@pytest.mark.usefixtures("mocked_click_confirm")
@pytest.mark.usefixtures("mocked_click_edit")
@pytest.mark.usefixtures("mocked_history_record_action")
def test_edit_recorded(
    mocked_history_start_recording, mocked_history_get,
    mocked_filesystem_export, options, recorded
):
    """Record history when editing definition(s)."""
    mocked_history_get.return_value = "__HISTORY__"

    runner = CliRunner()
    result = runner.invoke(
        wiz.command_line.main,
        options + ["edit", "/path/to/foo.json"],
    )
    assert result.exit_code == 0
    assert not result.exception
    assert result.output == ""

    if recorded:
        mocked_history_start_recording.assert_called_once_with(
            command=" ".join(
                ["wiz"] + options + ["edit", "/path/to/foo.json"]
            )
        )
        mocked_history_get.assert_called_once_with(serialized=True)
        mocked_filesystem_export.assert_called_once_with(
            "/path/wiz-NOW.dump", "__HISTORY__", compressed=True
        )

    else:
        mocked_history_start_recording.assert_not_called()
        mocked_history_get.assert_not_called()
        mocked_filesystem_export.assert_not_called()


@pytest.mark.usefixtures("mocked_system_query")
@pytest.mark.usefixtures("mocked_registry_fetch")
def test_edit(
    mocked_load_definition, mocked_click_confirm, mocked_click_edit,
    mocked_history_record_action, mocked_filesystem_export, logger
):
    """Edit definition with editor."""
    definition = wiz.definition.Definition({
        "identifier": "foo",
        "registry": "/path",
        "definition-location": "/path/to/foo.json",
    })

    mocked_load_definition.return_value = definition
    mocked_click_edit.return_value = (
        "{\n"
        "    \"identifier\": \"foo\",\n"
        "    \"version\": \"0.1.0\", \"registry\": \"/path\",\n"
        "    \"definition-location\": \"/path/to/foo.json\"\n"
        "}"
    )
    mocked_click_confirm.return_value = True
    mocked_filesystem_export.side_effect = [wiz.exception.FileExists(), None]

    runner = CliRunner()
    result = runner.invoke(wiz.command_line.main, ["edit", "/path/to/foo.json"])
    assert result.exit_code == 0
    assert not result.exception
    assert result.output == ""

    mocked_load_definition.assert_called_once_with("/path/to/foo.json")
    mocked_click_edit.assert_called_once_with(
        "{\n"
        "    \"identifier\": \"foo\",\n"
        "    \"registry\": \"/path\",\n"
        "    \"definition-location\": \"/path/to/foo.json\"\n"
        "}",
        extension=".json"
    )

    mocked_click_confirm.assert_called_once_with("Overwrite 'foo'?")

    assert mocked_filesystem_export.call_count == 2
    mocked_filesystem_export.assert_any_call(
        "/path/to/foo.json",
        (
            "{\n"
            "    \"identifier\": \"foo\",\n"
            "    \"version\": \"0.1.0\"\n"
            "}"
        ),
        overwrite=False
    )
    mocked_filesystem_export.assert_any_call(
        "/path/to/foo.json",
        (
            "{\n"
            "    \"identifier\": \"foo\",\n"
            "    \"version\": \"0.1.0\"\n"
            "}"
        ),
        overwrite=True
    )

    mocked_history_record_action.assert_not_called()

    logger.error.assert_not_called()
    logger.warning.assert_not_called()

    assert logger.info.call_count == 2
    logger.info.assert_any_call("Edit 'foo'.")
    logger.info.assert_any_call("Saved 'foo' in /path/to/foo.json.")


@pytest.mark.usefixtures("mocked_system_query")
@pytest.mark.usefixtures("mocked_registry_fetch")
def test_edit_non_saved(
    mocked_load_definition, mocked_click_confirm, mocked_click_edit,
    mocked_history_record_action, mocked_filesystem_export, logger
):
    """Skip definition editing when updated data is unsaved in editor."""
    definition = wiz.definition.Definition({
        "identifier": "foo",
        "registry": "/path",
        "definition-location": "/path/to/foo.json",
    })

    mocked_load_definition.return_value = definition
    mocked_click_edit.return_value = None

    runner = CliRunner()
    result = runner.invoke(wiz.command_line.main, ["edit", "/path/to/foo.json"])
    assert result.exit_code == 0
    assert not result.exception
    assert result.output == ""

    mocked_load_definition.assert_called_once_with("/path/to/foo.json")
    mocked_click_edit.assert_called_once_with(
        "{\n"
        "    \"identifier\": \"foo\",\n"
        "    \"registry\": \"/path\",\n"
        "    \"definition-location\": \"/path/to/foo.json\"\n"
        "}",
        extension=".json"
    )

    mocked_click_confirm.assert_not_called()
    mocked_filesystem_export.assert_not_called()
    mocked_history_record_action.assert_not_called()
    logger.error.assert_not_called()

    logger.info.assert_called_once_with("Edit 'foo'.")
    logger.warning.assert_called_once_with("Skip edition for 'foo'.")


@pytest.mark.usefixtures("mocked_system_query")
@pytest.mark.usefixtures("mocked_registry_fetch")
def test_edit_overwrite_existing(
    mocked_load_definition, mocked_click_confirm, mocked_click_edit,
    mocked_history_record_action, mocked_filesystem_export, logger
):
    """Edit definition with editor by overwriting original."""
    definition = wiz.definition.Definition({
        "identifier": "foo",
        "registry": "/path",
        "definition-location": "/path/to/foo.json",
    })

    mocked_load_definition.return_value = definition
    mocked_click_edit.return_value = (
        "{\n"
        "    \"identifier\": \"foo\",\n"
        "    \"version\": \"0.1.0\", \"registry\": \"/path\",\n"
        "    \"definition-location\": \"/path/to/foo.json\"\n"
        "}"
    )

    runner = CliRunner()
    result = runner.invoke(
        wiz.command_line.main,
        ["edit", "/path/to/foo.json", "--overwrite"]
    )
    assert result.exit_code == 0
    assert not result.exception
    assert result.output == ""

    mocked_load_definition.assert_called_once_with("/path/to/foo.json")
    mocked_click_edit.assert_called_once_with(
        "{\n"
        "    \"identifier\": \"foo\",\n"
        "    \"registry\": \"/path\",\n"
        "    \"definition-location\": \"/path/to/foo.json\"\n"
        "}",
        extension=".json"
    )

    mocked_filesystem_export.assert_called_once_with(
        "/path/to/foo.json",
        (
            "{\n"
            "    \"identifier\": \"foo\",\n"
            "    \"version\": \"0.1.0\"\n"
            "}"
        ),
        overwrite=True
    )

    mocked_click_confirm.assert_not_called()
    mocked_history_record_action.assert_not_called()
    logger.error.assert_not_called()
    logger.warning.assert_not_called()

    assert logger.info.call_count == 2
    logger.info.assert_any_call("Edit 'foo'.")
    logger.info.assert_any_call("Saved 'foo' in /path/to/foo.json.")


@pytest.mark.usefixtures("mocked_system_query")
@pytest.mark.usefixtures("mocked_registry_fetch")
def test_edit_skip_existing(
    mocked_load_definition, mocked_click_confirm, mocked_click_edit,
    mocked_history_record_action, mocked_filesystem_export, logger
):
    """Abort definition edition by skipping overwriting."""
    definition = wiz.definition.Definition({
        "identifier": "foo",
        "registry": "/path",
        "definition-location": "/path/to/foo.json",
    })

    mocked_load_definition.return_value = definition
    mocked_click_edit.return_value = (
        "{\n"
        "    \"identifier\": \"foo\",\n"
        "    \"version\": \"0.1.0\", \"registry\": \"/path\",\n"
        "    \"definition-location\": \"/path/to/foo.json\"\n"
        "}"
    )

    mocked_click_confirm.return_value = False
    mocked_filesystem_export.side_effect = wiz.exception.FileExists()

    runner = CliRunner()
    result = runner.invoke(
        wiz.command_line.main, ["edit", "/path/to/foo.json"]
    )
    assert result.exit_code == 0
    assert not result.exception
    assert result.output == ""

    mocked_load_definition.assert_called_once_with("/path/to/foo.json")
    mocked_click_edit.assert_called_once_with(
        "{\n"
        "    \"identifier\": \"foo\",\n"
        "    \"registry\": \"/path\",\n"
        "    \"definition-location\": \"/path/to/foo.json\"\n"
        "}",
        extension=".json"
    )

    mocked_filesystem_export.assert_called_once_with(
        "/path/to/foo.json",
        (
            "{\n"
            "    \"identifier\": \"foo\",\n"
            "    \"version\": \"0.1.0\"\n"
            "}"
        ),
        overwrite=False
    )

    mocked_click_confirm.assert_called_once_with("Overwrite 'foo'?")

    mocked_history_record_action.assert_not_called()
    logger.error.assert_not_called()

    logger.warning.assert_called_once_with("Skip edition for 'foo'.")
    logger.info.assert_called_once_with("Edit 'foo'.")


@pytest.mark.usefixtures("mocked_system_query")
@pytest.mark.usefixtures("mocked_registry_fetch")
def test_edit_with_output(
    mocked_load_definition, mocked_click_confirm, mocked_click_edit,
    mocked_history_record_action, mocked_filesystem_export, logger
):
    """Edit definition with editor and save in different output path."""
    definition = wiz.definition.Definition({
        "identifier": "foo",
        "registry": "/path",
        "definition-location": "/path/to/foo.json",
    })

    mocked_load_definition.return_value = definition
    mocked_click_edit.return_value = (
        "{\n"
        "    \"identifier\": \"foo\",\n"
        "    \"version\": \"0.1.0\", \"registry\": \"/path\",\n"
        "    \"definition-location\": \"/path/to/foo.json\"\n"
        "}"
    )

    runner = CliRunner()
    result = runner.invoke(
        wiz.command_line.main,
        ["edit", "/path/to/foo.json", "--output", "/path/to/target"]
    )
    assert result.exit_code == 0
    assert not result.exception
    assert result.output == ""

    mocked_load_definition.assert_called_once_with("/path/to/foo.json")
    mocked_click_edit.assert_called_once_with(
        "{\n"
        "    \"identifier\": \"foo\",\n"
        "    \"registry\": \"/path\",\n"
        "    \"definition-location\": \"/path/to/foo.json\"\n"
        "}",
        extension=".json"
    )

    mocked_filesystem_export.assert_called_once_with(
        "/path/to/target/foo.json",
        (
            "{\n"
            "    \"identifier\": \"foo\",\n"
            "    \"version\": \"0.1.0\"\n"
            "}"
        ),
        overwrite=False
    )

    mocked_click_confirm.assert_not_called()
    mocked_history_record_action.assert_not_called()
    logger.error.assert_not_called()
    logger.warning.assert_not_called()

    assert logger.info.call_count == 2
    logger.info.assert_any_call("Edit 'foo'.")
    logger.info.assert_any_call("Saved 'foo' in /path/to/target/foo.json.")


@pytest.mark.usefixtures("mocked_system_query")
@pytest.mark.usefixtures("mocked_registry_fetch")
def test_edit_with_operation_set(
    mocked_load_definition, mocked_click_confirm, mocked_click_edit,
    mocked_history_record_action, mocked_filesystem_export, logger
):
    """Edit definition with operation 'set'."""
    definition = wiz.definition.Definition({
        "identifier": "foo",
        "registry": "/path",
        "definition-location": "/path/to/foo.json",
    })

    mocked_load_definition.return_value = definition

    runner = CliRunner()
    result = runner.invoke(
        wiz.command_line.main,
        [
            "edit", "/path/to/foo.json",
            "--set", "install-location", "/path/to/data"
        ]
    )
    assert result.exit_code == 0
    assert not result.exception
    assert result.output == ""

    mocked_load_definition.assert_called_once_with("/path/to/foo.json")

    mocked_filesystem_export.assert_called_once_with(
        "/path/to/foo.json",
        (
            "{\n"
            "    \"identifier\": \"foo\",\n"
            "    \"install-location\": \"/path/to/data\"\n"
            "}"
        ),
        overwrite=False
    )

    mocked_click_confirm.assert_not_called()
    mocked_click_edit.assert_not_called()
    mocked_history_record_action.assert_not_called()
    logger.error.assert_not_called()
    logger.warning.assert_not_called()

    assert logger.info.call_count == 2
    logger.info.assert_any_call("Edit 'foo'.")
    logger.info.assert_any_call("Saved 'foo' in /path/to/foo.json.")


@pytest.mark.usefixtures("mocked_system_query")
@pytest.mark.usefixtures("mocked_registry_fetch")
def test_edit_with_operation_update(
    mocked_load_definition, mocked_click_confirm, mocked_click_edit,
    mocked_history_record_action, mocked_filesystem_export, logger
):
    """Edit definition with operation 'update'."""
    definition = wiz.definition.Definition({
        "identifier": "foo",
        "registry": "/path",
        "definition-location": "/path/to/foo.json",
        "environ": {
            "KEY1": "VALUE1"
        },
    })

    mocked_load_definition.return_value = definition

    runner = CliRunner()
    result = runner.invoke(
        wiz.command_line.main,
        [
            "edit", "/path/to/foo.json",
            "--update", "environ", "{\"KEY1\": \"VALUE2\"}"
        ]
    )
    assert result.exit_code == 0
    assert not result.exception
    assert result.output == ""

    mocked_load_definition.assert_called_once_with("/path/to/foo.json")

    mocked_filesystem_export.assert_called_once_with(
        "/path/to/foo.json",
        (
            "{\n"
            "    \"identifier\": \"foo\",\n"
            "    \"environ\": {\n"
            "        \"KEY1\": \"VALUE2\"\n"
            "    }\n"
            "}"
        ),
        overwrite=False
    )

    mocked_click_confirm.assert_not_called()
    mocked_click_edit.assert_not_called()
    mocked_history_record_action.assert_not_called()
    logger.error.assert_not_called()
    logger.warning.assert_not_called()

    assert logger.info.call_count == 2
    logger.info.assert_any_call("Edit 'foo'.")
    logger.info.assert_any_call("Saved 'foo' in /path/to/foo.json.")


@pytest.mark.usefixtures("mocked_system_query")
@pytest.mark.usefixtures("mocked_registry_fetch")
def test_edit_with_operation_extend(
    mocked_load_definition, mocked_click_confirm, mocked_click_edit,
    mocked_history_record_action, mocked_filesystem_export, logger
):
    """Edit definition with operation 'extend'."""
    definition = wiz.definition.Definition({
        "identifier": "foo",
        "registry": "/path",
        "definition-location": "/path/to/foo.json",
        "requirements": [
            "bar >= 0.1.0, < 1"
        ],
    })

    mocked_load_definition.return_value = definition

    runner = CliRunner()
    result = runner.invoke(
        wiz.command_line.main,
        [
            "edit", "/path/to/foo.json",
            "--extend", "requirements", "[\"bim >= 2.5, < 3\", \"baz\"]"
        ]
    )
    assert result.exit_code == 0
    assert not result.exception
    assert result.output == ""

    mocked_load_definition.assert_called_once_with("/path/to/foo.json")

    mocked_filesystem_export.assert_called_once_with(
        "/path/to/foo.json",
        (
            "{\n"
            "    \"identifier\": \"foo\",\n"
            "    \"requirements\": [\n"
            "        \"bar >=0.1.0, <1\",\n"
            "        \"bim >=2.5, <3\",\n"
            "        \"baz\"\n"
            "    ]\n"
            "}"
        ),
        overwrite=False
    )

    mocked_click_confirm.assert_not_called()
    mocked_click_edit.assert_not_called()
    mocked_history_record_action.assert_not_called()
    logger.error.assert_not_called()
    logger.warning.assert_not_called()

    assert logger.info.call_count == 2
    logger.info.assert_any_call("Edit 'foo'.")
    logger.info.assert_any_call("Saved 'foo' in /path/to/foo.json.")


@pytest.mark.usefixtures("mocked_system_query")
@pytest.mark.usefixtures("mocked_registry_fetch")
def test_edit_with_operation_insert(
    mocked_load_definition, mocked_click_confirm, mocked_click_edit,
    mocked_history_record_action, mocked_filesystem_export, logger
):
    """Edit definition with operation 'insert'."""
    definition = wiz.definition.Definition({
        "identifier": "foo",
        "registry": "/path",
        "definition-location": "/path/to/foo.json",
        "requirements": [
            "bar >= 0.1.0, < 1",
            "bim >= 2.5, < 3"
        ],
    })

    mocked_load_definition.return_value = definition

    runner = CliRunner()
    result = runner.invoke(
        wiz.command_line.main,
        [
            "edit", "/path/to/foo.json",
            "--insert", "requirements", "baz", "1"
        ]
    )
    assert result.exit_code == 0
    assert not result.exception
    assert result.output == ""

    mocked_load_definition.assert_called_once_with("/path/to/foo.json")

    mocked_filesystem_export.assert_called_once_with(
        "/path/to/foo.json",
        (
            "{\n"
            "    \"identifier\": \"foo\",\n"
            "    \"requirements\": [\n"
            "        \"bar >=0.1.0, <1\",\n"
            "        \"baz\",\n"
            "        \"bim >=2.5, <3\"\n"
            "    ]\n"
            "}"
        ),
        overwrite=False
    )

    mocked_click_confirm.assert_not_called()
    mocked_click_edit.assert_not_called()
    mocked_history_record_action.assert_not_called()
    logger.error.assert_not_called()
    logger.warning.assert_not_called()

    assert logger.info.call_count == 2
    logger.info.assert_any_call("Edit 'foo'.")
    logger.info.assert_any_call("Saved 'foo' in /path/to/foo.json.")


@pytest.mark.usefixtures("mocked_system_query")
@pytest.mark.usefixtures("mocked_registry_fetch")
def test_edit_with_operation_remove(
    mocked_load_definition, mocked_click_confirm, mocked_click_edit,
    mocked_history_record_action, mocked_filesystem_export, logger
):
    """Edit definition with operation 'remove'."""
    definition = wiz.definition.Definition({
        "identifier": "foo",
        "registry": "/path",
        "definition-location": "/path/to/foo.json",
        "requirements": [
            "bar >= 0.1.0, < 1",
            "bim >= 2.5, < 3"
        ],
    })

    mocked_load_definition.return_value = definition

    runner = CliRunner()
    result = runner.invoke(
        wiz.command_line.main,
        [
            "edit", "/path/to/foo.json",
            "--remove", "requirements"
        ]
    )
    assert result.exit_code == 0
    assert not result.exception
    assert result.output == ""

    mocked_load_definition.assert_called_once_with("/path/to/foo.json")

    mocked_filesystem_export.assert_called_once_with(
        "/path/to/foo.json",
        (
            "{\n"
            "    \"identifier\": \"foo\"\n"
            "}"
        ),
        overwrite=False
    )

    mocked_click_confirm.assert_not_called()
    mocked_click_edit.assert_not_called()
    mocked_history_record_action.assert_not_called()
    logger.error.assert_not_called()
    logger.warning.assert_not_called()

    assert logger.info.call_count == 2
    logger.info.assert_any_call("Edit 'foo'.")
    logger.info.assert_any_call("Saved 'foo' in /path/to/foo.json.")


@pytest.mark.usefixtures("mocked_system_query")
@pytest.mark.usefixtures("mocked_registry_fetch")
def test_edit_with_operation_remove_key(
    mocked_load_definition, mocked_click_confirm, mocked_click_edit,
    mocked_history_record_action, mocked_filesystem_export, logger
):
    """Edit definition with operation 'remove-key'."""
    definition = wiz.definition.Definition({
        "identifier": "foo",
        "registry": "/path",
        "definition-location": "/path/to/foo.json",
        "environ": {
            "KEY1": "VALUE1",
            "KEY2": "VALUE2",
        },
    })

    mocked_load_definition.return_value = definition

    runner = CliRunner()
    result = runner.invoke(
        wiz.command_line.main,
        [
            "edit", "/path/to/foo.json",
            "--remove-key", "environ", "KEY2"
        ]
    )
    assert result.exit_code == 0
    assert not result.exception
    assert result.output == ""

    mocked_load_definition.assert_called_once_with("/path/to/foo.json")

    mocked_filesystem_export.assert_called_once_with(
        "/path/to/foo.json",
        (
            "{\n"
            "    \"identifier\": \"foo\",\n"
            "    \"environ\": {\n"
            "        \"KEY1\": \"VALUE1\"\n"
            "    }\n"
            "}"
        ),
        overwrite=False
    )

    mocked_click_confirm.assert_not_called()
    mocked_click_edit.assert_not_called()
    mocked_history_record_action.assert_not_called()
    logger.error.assert_not_called()
    logger.warning.assert_not_called()

    assert logger.info.call_count == 2
    logger.info.assert_any_call("Edit 'foo'.")
    logger.info.assert_any_call("Saved 'foo' in /path/to/foo.json.")


@pytest.mark.usefixtures("mocked_system_query")
@pytest.mark.usefixtures("mocked_registry_fetch")
def test_edit_with_operation_remove_index(
    mocked_load_definition, mocked_click_confirm, mocked_click_edit,
    mocked_history_record_action, mocked_filesystem_export, logger
):
    """Edit definition with operation 'remove-index'."""
    definition = wiz.definition.Definition({
        "identifier": "foo",
        "registry": "/path",
        "definition-location": "/path/to/foo.json",
        "requirements": [
            "bar >= 0.1.0, < 1",
            "bim >= 2.5, < 3"
        ],
    })

    mocked_load_definition.return_value = definition

    runner = CliRunner()
    result = runner.invoke(
        wiz.command_line.main,
        [
            "edit", "/path/to/foo.json",
            "--remove-index", "requirements", "0"
        ]
    )
    assert result.exit_code == 0
    assert not result.exception
    assert result.output == ""

    mocked_load_definition.assert_called_once_with("/path/to/foo.json")

    mocked_filesystem_export.assert_called_once_with(
        "/path/to/foo.json",
        (
            "{\n"
            "    \"identifier\": \"foo\",\n"
            "    \"requirements\": [\n"
            "        \"bim >=2.5, <3\"\n"
            "    ]\n"
            "}"
        ),
        overwrite=False
    )

    mocked_click_confirm.assert_not_called()
    mocked_click_edit.assert_not_called()
    mocked_history_record_action.assert_not_called()
    logger.error.assert_not_called()
    logger.warning.assert_not_called()

    assert logger.info.call_count == 2
    logger.info.assert_any_call("Edit 'foo'.")
    logger.info.assert_any_call("Saved 'foo' in /path/to/foo.json.")


@pytest.mark.usefixtures("mocked_system_query")
@pytest.mark.usefixtures("mocked_registry_fetch")
def test_edit_error_raised(
    mocked_load_definition, mocked_click_confirm, mocked_click_edit,
    mocked_history_record_action, mocked_filesystem_export, logger
):
    """Fail to edit definition when error is saved."""
    exception = Exception("Oh Shit!")
    mocked_load_definition.side_effect = exception

    runner = CliRunner()
    result = runner.invoke(wiz.command_line.main, ["edit", "/path/to/foo.json"])
    assert result.exit_code == 0
    assert not result.exception
    assert result.output == ""

    mocked_load_definition.assert_called_once_with("/path/to/foo.json")

    mocked_click_edit.assert_not_called()
    mocked_click_confirm.assert_not_called()
    mocked_filesystem_export.assert_not_called()

    logger.info.assert_not_called()
    logger.warning.assert_not_called()

    logger.error.assert_called_once_with("Oh Shit!", traceback=True)

    mocked_history_record_action.assert_called_once_with(
        "RAISE_EXCEPTION", error=exception
    )<|MERGE_RESOLUTION|>--- conflicted
+++ resolved
@@ -2463,14 +2463,8 @@
 ])
 def test_install_to_path(
     mocked_system_query, mocked_registry_fetch,
-<<<<<<< HEAD
-    mocked_install_definitions_to_path, mocked_install_definitions_to_vcs,
-    mocked_click_confirm, mocked_history_record_action, logger,
-    options, definitions
-=======
     mocked_install_definitions, mocked_click_confirm,
-    mocked_history_record_action, logger, options, definitions, install_location
->>>>>>> 1c50ec95
+    mocked_history_record_action, logger, options, definitions
 ):
     """Install definition in local registry."""
     mocked_system_query.return_value = "__SYSTEM__"
@@ -2485,15 +2479,9 @@
     assert result.exit_code == 0
     assert result.output == ""
 
-<<<<<<< HEAD
-    mocked_install_definitions_to_path.assert_called_once_with(
-        definitions, "/registry", overwrite=False
-=======
     mocked_install_definitions.assert_called_once_with(
         definitions, "/registry",
-        install_location=install_location,
         overwrite=False
->>>>>>> 1c50ec95
     )
 
     mocked_click_confirm.assert_not_called()
@@ -2511,14 +2499,8 @@
 ])
 def test_install_vcs(
     mocked_system_query, mocked_registry_fetch,
-<<<<<<< HEAD
-    mocked_install_definitions_to_path, mocked_install_definitions_to_vcs,
-    mocked_click_confirm, mocked_history_record_action, logger,
-    options, definitions
-=======
     mocked_install_definitions, mocked_click_confirm,
-    mocked_history_record_action, logger, options, definitions, install_location
->>>>>>> 1c50ec95
+    mocked_history_record_action, logger, options, definitions
 ):
     """Install definition in VCS registry."""
     mocked_system_query.return_value = "__SYSTEM__"
@@ -2533,15 +2515,9 @@
     assert not result.exception
     assert result.output == ""
 
-<<<<<<< HEAD
-    mocked_install_definitions_to_vcs.assert_called_once_with(
-        definitions, "registry-id", overwrite=False
-=======
     mocked_install_definitions.assert_called_once_with(
         definitions, "registry-id",
-        install_location=install_location,
         overwrite=False
->>>>>>> 1c50ec95
     )
 
     mocked_click_confirm.assert_not_called()
@@ -2573,25 +2549,14 @@
     assert not result.exception
     assert result.output == ""
 
-<<<<<<< HEAD
-    assert mocked_install_definitions_to_path.call_count == 2
-    mocked_install_definitions_to_path.assert_any_call(
-        ("/foo.json",), "/registry", overwrite=False
-    )
-    mocked_install_definitions_to_path.assert_any_call(
-        ("/foo.json",), "/registry", overwrite=True
-=======
     assert mocked_install_definitions.call_count == 2
     mocked_install_definitions.assert_any_call(
         ("/foo.json",), "/registry",
-        install_location=None,
         overwrite=False
     )
     mocked_install_definitions.assert_any_call(
         ("/foo.json",), "/registry",
-        install_location=None,
         overwrite=True
->>>>>>> 1c50ec95
     )
 
     mocked_click_confirm.assert_called_once_with(
@@ -2627,15 +2592,9 @@
     assert not result.exception
     assert result.output == ""
 
-<<<<<<< HEAD
-    mocked_install_definitions_to_path.assert_called_once_with(
-        ("/foo.json",), "/registry", overwrite=False
-=======
     mocked_install_definitions.assert_called_once_with(
         ("/foo.json",), "/registry",
-        install_location=None,
         overwrite=False
->>>>>>> 1c50ec95
     )
 
     mocked_click_confirm.assert_called_once_with(
@@ -2672,22 +2631,11 @@
     assert not result.exception
     assert result.output == ""
 
-<<<<<<< HEAD
-    assert mocked_install_definitions_to_vcs.call_count == 2
-    mocked_install_definitions_to_vcs.assert_any_call(
-        ("/foo.json",), "registry-id", overwrite=False
-    )
-    mocked_install_definitions_to_vcs.assert_any_call(
-        ("/foo.json",), "registry-id", overwrite=True
-    )
-=======
     assert mocked_install_definitions.call_count == 2
     mocked_install_definitions.assert_any_call(
         ("/foo.json",), "registry-id",
-        install_location=None,
         overwrite=False
     )
->>>>>>> 1c50ec95
 
     mocked_click_confirm.assert_called_once_with(
         "1 definition(s) already exist in registry.\n"
@@ -2723,15 +2671,9 @@
     assert not result.exception
     assert result.output == ""
 
-<<<<<<< HEAD
-    mocked_install_definitions_to_vcs.assert_called_once_with(
-        ("/foo.json",), "registry-id", overwrite=False
-=======
     mocked_install_definitions.assert_called_once_with(
         ("/foo.json",), "registry-id",
-        install_location=None,
         overwrite=False
->>>>>>> 1c50ec95
     )
 
     mocked_click_confirm.assert_called_once_with(
@@ -2766,15 +2708,9 @@
     assert not result.exception
     assert result.output == ""
 
-<<<<<<< HEAD
-    mocked_install_definitions_to_path.assert_called_once_with(
-        ("/foo.json",), "/registry", overwrite=False
-=======
     mocked_install_definitions.assert_called_once_with(
         ("/foo.json",), "/registry",
-        install_location=None,
         overwrite=False
->>>>>>> 1c50ec95
     )
 
     logger.warning.assert_called_once_with("No changes detected in release.")
@@ -2805,15 +2741,9 @@
     assert not result.exception
     assert result.output == ""
 
-<<<<<<< HEAD
-    mocked_install_definitions_to_vcs.assert_called_once_with(
-        ("/foo.json",), "registry-id", overwrite=False
-=======
     mocked_install_definitions.assert_called_once_with(
         ("/foo.json",), "registry-id",
-        install_location=None,
         overwrite=False
->>>>>>> 1c50ec95
     )
 
     logger.warning.assert_called_once_with("No changes detected in release.")
@@ -2843,15 +2773,9 @@
     assert not result.exception
     assert result.output == ""
 
-<<<<<<< HEAD
-    mocked_install_definitions_to_path.assert_called_once_with(
-        ("/foo.json",), "/registry", overwrite=False
-=======
     mocked_install_definitions.assert_called_once_with(
         ("/foo.json",), "/registry",
-        install_location=None,
         overwrite=False
->>>>>>> 1c50ec95
     )
 
     logger.error.assert_called_once_with(exception, traceback=True)
@@ -2884,15 +2808,9 @@
     assert not result.exception
     assert result.output == ""
 
-<<<<<<< HEAD
-    mocked_install_definitions_to_vcs.assert_called_once_with(
-        ("/foo.json",), "registry-id", overwrite=False
-=======
     mocked_install_definitions.assert_called_once_with(
         ("/foo.json",), "registry-id",
-        install_location=None,
         overwrite=False
->>>>>>> 1c50ec95
     )
 
     logger.error.assert_called_once_with(exception, traceback=True)
