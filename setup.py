--- conflicted
+++ resolved
@@ -30,13 +30,9 @@
     "packaging >= 17.1, < 18",
     "pystache >= 0.5.4, < 1",
     "sawmill >= 0.2.1, < 1",
-<<<<<<< HEAD
-    "toml >= 0.10.1, < 1",
-=======
     "six >= 1.15.0, < 2",
     "toml >= 0.10.1, < 1",
-    "ujson >= 2.0.3, < 4"
->>>>>>> ae17a69c
+    "ujson >= 2.0.3, < 4",
 ]
 
 if os.name == 'nt':
