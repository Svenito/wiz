--- conflicted
+++ resolved
@@ -4,7 +4,6 @@
 Release Notes
 *************
 
-<<<<<<< HEAD
 .. release:: Upcoming
 
     .. change:: added
@@ -53,7 +52,7 @@
         Added :meth:`wiz.definition.Definition.need_install_location` as a
         helper to determine when an `install-location` key is needed in a
         definition.
-=======
+
 .. release:: 1.0.2
     :date: 2018-10-18
 
@@ -61,7 +60,6 @@
 
         Updated :mod:`wiz.command_line` to convert version to a string when
         freezing the environment. Previously it would fail with a type error.
->>>>>>> 49402930
 
 .. release:: 1.0.1
     :date: 2018-09-24
