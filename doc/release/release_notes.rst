--- conflicted
+++ resolved
@@ -9,24 +9,14 @@
     .. change:: new
         :tags: definition
 
-<<<<<<< HEAD
         Added optional 'constraints' keyword to definition schema which
         indicates a list of package requirements which should be used to resolve
         a context only if another package with the same definition identifier is
         required.
 
-    .. change:: changed
-        :tags: API
-
-        Updated :meth:`wiz.graph.Graph.update_from_requirements` to take
-        constraint packages into account while resolving the graph.
-
-    .. change:: fixed
-        :tags: API
-
-        Fixed :meth:`wiz.graph.extract_requirement` to retrieve requirement when
-        the parent node is :attr:`wiz.graph.Graph.ROOT`.
-=======
+    .. change:: new
+        :tags: definition
+
         Added optional 'auto-use' keyword to definition schema which indicates
         whether corresponding package should be used implicitly to resolve
         context. Default is False.
@@ -48,7 +38,18 @@
 
         Updated :func:`wiz.definition.fetch` to detect and record implicit
         package identifiers.
->>>>>>> fc41f0a3
+
+    .. change:: changed
+        :tags: API
+
+        Updated :meth:`wiz.graph.Graph.update_from_requirements` to take
+        constraint packages into account while resolving the graph.
+
+    .. change:: fixed
+        :tags: API
+
+        Fixed :meth:`wiz.graph.extract_requirement` to retrieve requirement when
+        the parent node is :attr:`wiz.graph.Graph.ROOT`.
 
 .. release:: 0.13.0
     :date: 2018-07-26
