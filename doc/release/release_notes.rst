.. _release/release_notes:

*************
Release Notes
*************

.. release:: Upcoming

<<<<<<< HEAD
    .. change:: added
        :tags: command-line

        Added ``wiz edit`` sub-command to edit a definition. This command can
        be used to update a keyword in a definition with a new value.

    .. change:: added
        :tags: API

        Added :func:`wiz.set_in_definitions` to edit a list of definition files
        by setting a new value to a keyword.
=======
    .. change:: new
        :tags: API

        Added :func:`wiz.utility.combine_command` to return command elements
        as a unified command string while preserving quoted elements.

    .. change:: new
        :tags: command-line

        Added :option:`--version <wiz --version>` to display the package
        version.

    .. change:: changed
        :tags: command-line

        Updated :mod:`wiz.command_line` to use :mod:`click` instead of
        :mod:`argparse` in order to improve code maintainability.

    .. change:: changed
        :tags: command-line

        Updated sub-commands to only accept extra arguments for the ``wiz use``
        and ``wiz run`` sub-commands in order to execute a custom command
        within a resolved context.

        For instance, extra arguments could be used as follow::

            wiz use python -- python -c 'print("TEST")'
            wiz run python -- -c 'print("TEST")'

    .. change:: changed
        :tags: command-line

        Updated ``wiz run`` sub-command to accept unknown arguments and
        automatically consider it as an extra argument which will be appended to
        the command.

        For instance, both of the following commands are valid::

            >>> wiz run python -- -c 'print("TEST")'
            >>> wiz run python -c 'print("TEST")'

    .. change:: changed
        :tags: API

        Updated :mod:`wiz.fetch_definition_mapping` to add the *requests*
        argument which can influence the definition research.
>>>>>>> 472515e9

    .. change:: changed
        :tags: API

<<<<<<< HEAD
        Sanitize the definition using
        :meth:`wiz.definition.Definition.sanitized` in
        :func:`wiz.definition.export` to ensure that 'definition-location' has
        been removed from the definition before exporting it.
=======
        Updated :mod:`wiz.resolve_command` to return resolved list of elements
        composing the command from elements composing input command. It prevents
        unnecessary combination which could affect the nature of the command by
        removing single and double quotes.
>>>>>>> 472515e9

    .. change:: changed
        :tags: API

<<<<<<< HEAD
        Added the 'definition-location' keyword in :func:`wiz.definition.load`,
        so that this is always available after a load. Previously this would
        only be added by :func:`wiz.definition.discover`.
=======
        Updated :func:`wiz.package.initiate_environ` to add the
        :envvar:`HOSTNAME` environment variable into the initial environment.
>>>>>>> 472515e9

.. release:: 1.2.1
    :date: 2018-10-24

    .. change:: fixed

        Fixed :func:`wiz.spawn.execute` to use the :func:`subprocess.call`
        convenience function which is less likely to leave remaining
        sub-processed when the parent is killed.

        This was an issue as the render farm is using :data:`signal.SIGKILL`
        to interrupt a job.

.. release:: 1.2.0
    :date: 2018-10-24

    .. change:: new
        :tags: command-line

        Added ``wiz install`` sub-command to install package definition to a
        registry.

        .. seealso:: :ref:`installing_definitions`

    .. change:: new
        :tags: definition

        Added optional :ref:`group <definition/group>` keyword to definition
        schema, which can be used to define where in the hierarchy of a
        :term:`VCS Registry` a definition will be installed (e.g. "python",
        "maya").

    .. change:: new
        :tags: definition

        Added optional :ref:`install-location <definition/install_location>`
        keyword to definition schema to indicate the root location of a package
        data.

    .. change:: new
        :tags: API

        Added :func:`wiz.install_definitions_to_path` and
        :func:`wiz.install_definitions_to_vcs` to install one or several
        definition files to a :term:`Local Registry` or a :term:`VCS Registry`.

    .. change:: new
        :tags: API

        Added :func:`wiz.registry.install_to_path` and
        :func:`wiz.registry.install_to_vcs` to install a definition instance
        to a :term:`Local Registry` or a :term:`VCS Registry`.

    .. change:: new
        :tags: API

        Added :meth:`wiz.package.Package.localized_environ` to return
        environment mapping of a package which replace the
        :envvar:`INSTALL_LOCATION` environment variable by the
        :ref:`install-location <definition/install_location>` keyword value.

    .. change:: new
        :tags: API

        Added :meth:`wiz.definition.Definition.sanitized` to return a definition
        without keywords implemented when the definition is :func:`discovered
        <wiz.definition.discover>`. Only the keywords unrelated to the registry
        are preserved so that sanitized definition can be compared and
        installed.

    .. change:: new
        :tags: API

        Added :func:`wiz.utility.compute_label` to compute a unique label for
        a definition (e.g. "'foo' [0.1.0]").

    .. change:: new
        :tags: API

        Added :func:`wiz.utility.compute_system_label` to compute a unique label
        for the :ref:`system <definition/system>` value of a definition (e.g.
        "linux : x86_64 : el >= 6, 7").

    .. change:: new
        :tags: API

        Added :func:`wiz.utility.compute_file_name` to compute a unique
        :term:`JSON` file name for a definition (e.g. "foo-0.1.0.json").

    .. change:: new
        :tags: documentation

        Added :ref:`installing_definitions` section.

    .. change:: new
        :tags: documentation

        Added :ref:`tutorial/install/qip` section to tutorial.

    .. change:: new
        :tags: documentation

        Added :ref:`environment variable <environment_variables>` section to
        list and describe the environment variables used by Wiz.

    .. change:: new
        :tags: documentation

        Added :ref:`definition/install_location` to :ref:`definition` section.

    .. change:: changed
        :tags: definition

        Renamed keyword 'origin' to 'definition-location', to be more consistent
        with the newly added 'install-location' keyword.

    .. change:: fixed

        Actually return a copy in :func:`wiz.definition._Variant.copy`.

.. release:: 1.1.1
    :date: 2018-10-23

    .. change:: fixed
        :tags: API

        Fixed :class:`wiz.definition._Variant` to ensure that it can be
        initiated with "\*args" and "\*\*kwargs" like its mother class
        :class:`wiz.mapping.Mapping`. The manipulation methods would not work
        otherwise as it attempted to create a new Variant instance without the
        "definition_identifier" argument.

.. release:: 1.1.0
    :date: 2018-10-23

    .. change:: changed
        :tags: API

        Moved manipulation methods :meth:`~wiz.definition.Definition.set`,
        :meth:`~wiz.definition.Definition.update`,
        :meth:`~wiz.definition.Definition.extend`,
        :meth:`~wiz.definition.Definition.insert`,
        :meth:`~wiz.definition.Definition.remove`,
        :meth:`~wiz.definition.Definition.remove_key`,
        :meth:`~wiz.definition.Definition.remove_index` to mother class
        :class:`wiz.mapping.Mapping` to ensure that logic is available in
        :class:`wiz.definition._Variant` object.

.. release:: 1.0.2
    :date: 2018-10-18

    .. change:: fixed

        Updated :mod:`wiz.command_line` to convert version to a string when
        freezing the environment. Previously it would fail with a type error.

.. release:: 1.0.1
    :date: 2018-09-24

    .. change:: fixed
        :tags: debug

        Fixed :func:`wiz.graph.Resolver` to store the extracted graph in the
        history mapping instead of the original one when recording the graph
        combination extraction action (identified with
        :data:`~wiz.symbol.GRAPH_COMBINATION_EXTRACTION_ACTION`).

.. release:: 1.0.0
    :date: 2018-09-05

    .. change:: new
        :tags: API

        Added :func:`wiz.graph.generate_variant_combinations` to create a
        :term:`generator iterator` with all graph combinations from a list of
        conflicting variant groups. Implemented it within
        :class:`wiz.graph.Resolver` instance instead of dividing the graph with
        all possible combinations to optimize the resolution process.

    .. change:: new
        :tags: API

        Added :func:`wiz.graph.remove_node_and_relink` to remove a node from the
        graph and connect node's parents to other nodes with a new requirement.
        This logic was previously part of
        :meth:`wiz.graph.Resolver.resolve_conflicts`.

    .. change:: new
        :tags: API

        Added :func:`wiz.graph.extract_parents` to extract existing parent node
        identifiers from a node.

    .. change:: changed
        :tags: API

        Updated :class:`wiz.graph.Resolver` and :class:`wiz.graph.Graph` to
        better handle graph division from variant groups added to the graph.
        Previously variant groups were simply identified during the package
        extraction process so a single variant could appear in several groups,
        which led to unnecessary graph divisions. Variant groups are now
        organized per definition identifier and updated for each package added
        to the graph when necessary.

    .. change:: changed
        :tags: API

        Updated :class:`wiz.graph.Graph` to record the number of times a node
        variant has been added to the graph and sort each variant group
        following two criteria: First by the number of occurrences of each node
        identifier in the graph and second by the variant index defined in the
        package definition. This will ensure that a variant called multiple
        times will have priority over the others during the graph division.

    .. change:: changed
        :tags: API

        Updated :class:`wiz.graph.Resolver` to better identify compatibility
        between package requirements during the conflict resolution process.
        Previously conflicting packages were compared with each other's
        requirement to ensure that at least one of them were matching both
        requirements. For instance:

        .. code-block:: none

            - 'foo==0.5.0' is required by 'foo<1';
            - 'foo==1.0.0' is required by 'foo';
            - The version '0.5.0' is matching both requirements;
            - Requirements 'foo<1' and 'foo' are seen as compatible.

        However, this strategy could not recognize when two conflicting packages
        had compatible requirements even when neither package versions could
        match both requirements:

        .. code-block:: none

            - 'foo==0.5.0' is required by 'foo<1';
            - 'foo==1.0.0' is required by 'foo!=0.5.0';
            - Versions '0.5.0' and '1.0.0' cannot match both requirements;
            - Requirements 'foo<1' and 'foo!=0.5.0' are seen as incompatible.

        The new strategy chosen is to directly attempt to :func:`extract
        <wiz.package.extract>` packages from the combination of both
        requirements so that an error could be raised according to the result.
        As a consequence, the latest example would not fail if a version
        'foo==0.2.0' can be fetched.

    .. change:: changed
        :tags: API

        Renamed :func:`wiz.graph.compute_priority_mapping` to
        :func:`wiz.graph.compute_distance_mapping` to prevent confusion as a
        shortest path algorithm (Dijkstra's algorithm) is being used to define
        the "priorities" which are the shortest possible paths from nodes to the
        root of the graph.

    .. change:: changed
        :tags: API

        Renamed :func:`wiz.graph.sorted_from_priority` to
        :func:`wiz.graph.updated_by_distance` for clarity.

    .. change:: changed
        :tags: API

        Renamed :func:`wiz.graph.extract_conflicted_nodes` to
        :func:`wiz.graph.extract_conflicting_nodes` for clarity.

    .. change:: changed
        :tags: API

        Updated :class:`wiz.graph.Resolver` to keep track of updates in the
        graph during the conflict resolution process in order to compute a new
        distance mapping only when necessary.

    .. change:: changed
        :tags: API

        Removed :func:`wiz.graph.validate_requirements` as this functionality
        is not necessary anymore.

    .. change:: changed
        :tags: API

        Removed :func:`wiz.graph.extract_requirement` as this functionality
        is not necessary anymore.

    .. change:: changed
        :tags: API

        Removed :meth:`wiz.graph.Graph.copy` as this functionality
        is not necessary anymore.

    .. change:: fixed
        :tags: API

        Fixed :class:`wiz.graph.Resolver` to keep track of definition
        identifiers which led to graph divisions to prevent dividing several
        time the graph with the same package variants when graph is being
        updated during conflict resolution process.

.. release:: 0.17.0
    :date: 2018-08-28

    .. change:: changed
        :tags: API

        Updated :func:`wiz.package.initiate_environ` to forward the
        :envvar:`XAUTHORITY` environment variable into the initial environment
        as it is required by some applications.

.. release:: 0.16.0
    :date: 2018-08-16

    .. change:: changed
        :tags: API

        Updated :func:`wiz.resolve_context` to make the *definition_mapping*
        argument optional. If no definition mapping is provided, a sensible one
        will be fetched from default registries.

    .. change:: changed
        :tags: API

        Updated :meth:`~wiz.definition.Definition.remove` method to return
        :class:`~wiz.definition.Definition` instance without raising
        :exc:`KeyError` exception when element to remove does not exist.

    .. change:: changed
        :tags: API

        Updated :meth:`~wiz.definition.Definition.remove_key` method to return
        :class:`~wiz.definition.Definition` instance without raising
        :exc:`KeyError` exception when element to remove does not exist.

    .. change:: changed
        :tags: API

        Updated :meth:`~wiz.definition.Definition.remove_key` method to return
        copy of a :class:`~wiz.definition.Definition` instance without element
        mapping if the latest key is removed.

    .. change:: changed
        :tags: API

        Updated :meth:`~wiz.definition.Definition.remove_index` method to return
        :class:`~wiz.definition.Definition` instance without raising
        :exc:`KeyError` exception when index to remove does not exist.

    .. change:: changed
        :tags: API

        Updated :meth:`~wiz.definition.Definition.remove_index` method to return
        copy of a :class:`~wiz.definition.Definition` instance without element
        list if the latest item is removed.

    .. change:: fixed
        :tags: API

        Fixed :mod:`wiz.mapping` to prevent serialisation of boolean values as
        it causes validation errors when serialized mapping is used to create
        a new :class:`~wiz.definition.Definition` instance.

.. release:: 0.15.1
    :date: 2018-08-14

    .. change:: fixed
        :tags: API

        Fixed :func:`wiz.definition.fetch` to sort implicit packages in inverse
        order of discovery to ensure that the package from the latest registries
        have highest priority.

    .. change:: fixed
        :tags: API

        Fixed :meth:`wiz.mapping.Mapping.to_ordered_dict` to ensure that
        the 'auto-use' keyword is displayed at a logical position in the
        serialized definition and package instances.

.. release:: 0.15.0
    :date: 2018-08-14

    .. change:: new
        :tags: API

        Added :meth:`~wiz.definition.Definition.set` method to return copy
        of a :class:`~wiz.definition.Definition` instance with a new element.

    .. change:: new
        :tags: API

        Added :meth:`~wiz.definition.Definition.update` method to return copy
        of a :class:`~wiz.definition.Definition` instance with element mapping
        updated.

    .. change:: new
        :tags: API

        Added :meth:`~wiz.definition.Definition.extend` method to return copy
        of a :class:`~wiz.definition.Definition` instance with element list
        extended.

    .. change:: new
        :tags: API

        Added :meth:`~wiz.definition.Definition.insert` method to return copy
        of a :class:`~wiz.definition.Definition` instance with element added
        to list at specific index.

    .. change:: new
        :tags: API

        Added :meth:`~wiz.definition.Definition.remove` method to return copy
        of a :class:`~wiz.definition.Definition` instance without a specific
        element.

    .. change:: new
        :tags: API

        Added :meth:`~wiz.definition.Definition.remove_key` method to return
        copy of a :class:`~wiz.definition.Definition` instance without a
        specific key in element mapping.

    .. change:: new
        :tags: API

        Added :meth:`~wiz.definition.Definition.remove_index` method to return
        copy of a :class:`~wiz.definition.Definition` instance without a
        specific index in element list.

    .. change:: new
        :tags: API

        Added :func:`wiz.load_definition` to conveniently alias the
        :func:`wiz.definition.load` function.

    .. change:: changed
        :tags: API

        Updated :func:`wiz.export_definition` to export a :term:`JSON` file from
        a mapping or a :class:`~wiz.definition.Definition` instance.

.. release:: 0.14.0
    :date: 2018-08-10

    .. change:: new
        :tags: definition

        Added optional 'constraints' keyword to definition schema which
        indicates a list of package requirements which should be used to resolve
        a context only if another package with the same definition identifier is
        required.

    .. change:: new
        :tags: definition

        Added optional 'auto-use' keyword to definition schema which indicates
        whether corresponding package should be used implicitly to resolve
        context. Default is False.

    .. change:: new
        :tags: command-line

        Added :option:`--ignore-implicit <wiz --ignore-implicit>` command line
        option to skip implicit packages.

    .. change:: new
        :tags: API

        Added :func:`wiz.package.generate_identifier` to generate corresponding
        package identifier from a definition.

    .. change:: changed
        :tags: API

        Updated :func:`wiz.definition.fetch` to detect implicit package
        identifiers and add it to the definition mapping returned.

    .. change:: changed
        :tags: API

        Updated :meth:`wiz.graph.Graph.update_from_requirements` to take
        constraint packages into account while resolving the graph.

    .. change:: fixed
        :tags: API

        Fixed :meth:`wiz.graph.extract_requirement` to retrieve requirement when
        the parent node is :attr:`wiz.graph.Graph.ROOT`.

.. release:: 0.13.0
    :date: 2018-07-26

    .. change:: changed
        :tags: registry

        Changed :func:`wiz.registry.get_defaults` to update the location of the
        site registry folder in order to prevent using the :file:`.common`
        hidden folder.

        :file:`/jobs/.common/wiz/registry/default` →
        :file:`/jobs/.wiz/registry/default`

    .. change:: changed
        :tags: registry

        Changed :func:`wiz.registry.discover` to update the location of the
        project registry sub-folder in order to prevent using the
        :file:`.common` hidden folder.

        :file:`[PREFIX_PROJECT]/.common/wiz/registry` →
        :file:`[PREFIX_PROJECT]/.wiz/registry`

.. release:: 0.12.0
    :date: 2018-06-08

    .. change:: changed
        :tags: registry

        Changed :func:`wiz.registry.get_defaults` to update the location of the
        site registry folder.

        :file:`/jobs/.common/wiz/registry` → :file:`/jobs/.common/wiz/registry/default`

.. release:: 0.11.1
    :date: 2018-06-06

    .. change:: fixed

        Changed the `MANIFEST template
        <https://docs.python.org/2/distutils/sourcedist.html#the-manifest-in-template>`_
        to release the package source with :term:`JSON` files.

.. release:: 0.11.0
    :date: 2018-06-06

    .. change:: new
        :tags: API

        Added :func:`wiz.validator.yield_definition_errors` to identify and
        yield potential errors in a definition data following a
        :term:`JSON Schema`.

    .. change:: changed
        :tags: API

        Changed :class:`wiz.definition.Definition` to validate data mapping on
        instantiation and raise potential error as
        :exc:`~wiz.exception.IncorrectDefinition`.

    .. change:: changed
        :tags: API

        Changed :func:`wiz.export_definition` to take a data mapping instead of
        individually requesting each keyword.

        The "packages" argument which were used to pass a list of
        :class:`~wiz.package.Package` instances to indicate the requirements
        list is no longer necessary as the requirements list could directly be
        passed to the data mapping. This implies that the user no longer need to
        fetch the corresponding packages prior to export a definition.

    .. change:: changed
        :tags: API

        The :func:`wiz.export_bash_wrapper` and :func:`wiz.export_csh_wrapper`
        functions have been removed and replaced by an :func:`wiz.export_script`
        function which simply take a "script_type" argument.

.. release:: 0.10.0
    :date: 2018-05-24

    .. change:: changed

        Changed :func:`wiz.registry.discover` to yield all registry folders
        available within the path folder hierarchy if under :file:`/jobs/ads`

    .. change:: changed

        Changed :func:`wiz.registry.get_defaults` to update the location of the
        site registry folder and global registry folders.

.. release:: 0.9.2
    :date: 2018-04-30

    .. change:: changed
        :tags: logging

        Changed :func:`wiz.package.combine_command_mapping` to display a debug
        message instead of a warning message when a command from a package
        definition is being overridden in another package definition. As
        commands are being overridden for basically every usage (e.g. to add
        plugins to an application), this created confusion for the user.

.. release:: 0.9.1
    :date: 2018-04-27

    .. change:: changed
        :tags: API

        Changed :func:`wiz.discover_context` to add the resolved environment and
        command mappings to the context mapping returned.

.. release:: 0.9.0
    :date: 2018-04-26

    .. change:: new
        :tags: API

        Added :func:`wiz.fetch_package` to return best matching package instance
        from a package request.

    .. change:: new
        :tags: API

        Added :func:`wiz.fetch_package_request_from_command` to fetch the
        package request corresponding to a command request.

    .. change:: new
        :tags: API

        Added :func:`wiz.utility.get_version` to build
        :class:`packaging.version.Version` instances while raising a
        :exc:`~wiz.exception.WizError` exception in case of failure.

    .. change:: new
        :tags: API

        Added :func:`wiz.utility.get_requirement` to build
        :class:`packaging.requirements.Requirement` instances while raising a
        :exc:`~wiz.exception.WizError` exception in case of failure.

    .. change:: changed
        :tags: command-line

        Changed the c sub-command to only display the full definition
        if the request is identified as a package definition. If the request is
        identified as a command, only the corresponding definition identifier is
        displayed.

    .. change:: changed
        :tags: API

        Renamed :func:`wiz.query_definition` to :func:`wiz.fetch_definition`
        for consistency.

        To prevent confusion, it now returns definition instance from a
        package definition request only, not from a command request.

    .. change:: changed
        :tags: API

        Renamed :func:`wiz.fetch_definitions` function to
        :func:`wiz.fetch_definition_mapping` for clarity.

        To keep track of the origin of the definitions fetched, the registry
        paths are now added as a "registries" keyword to the mapping returned.

    .. change:: changed
        :tags: API

        Renamed :func:`wiz.query_current_context` function to
        :func:`wiz.discover_context` for clarity.

        To prevent incorrect packages to be fetched from different registries,
        the original registry list is now stored in a :envvar:`WIZ_CONTEXT`
        environment variable along with the package identifiers so that a valid
        definition mapping could be fetched internally.

    .. change:: changed
        :tags: API

        Renamed :func:`wiz.resolve_package_context` function to
        :func:`wiz.resolve_context` for consistency.

        To prevent incorrect packages to be fetched from different registries
        when discovering the context from a resolved environment, the encoded
        package identifiers are now stored in a :envvar:`WIZ_CONTEXT`
        environment variable along with the registry list.

    .. change:: changed
        :tags: API

        Removed :func:`wiz.resolve_command_context` for consistency as the
        context should be only retrievable with a package request.

.. release:: 0.8.2
    :date: 2018-04-23

    .. change:: fixed
        :tags: API

        Added packages list to the context mapping retrieved by the
        :func:`wiz.query_current_context` function.

.. release:: 0.8.1
    :date: 2018-04-23

    .. change:: fixed
        :tags: API

        Added missing argument to :func:`wiz.query_current_context` function.

.. release:: 0.8.0
    :date: 2018-04-23

    .. change:: new
        :tags: documentation

        Added :ref:`tutorial` section to documentation, including a guide for
        :ref:`tutorial/project`, as well as some introduction into
        :ref:`registry` and :ref:`definition`.
        Additonal :ref:`guidelines` and :ref:`tools` sections have been added to
        provide help for developers.

.. release:: 0.7.1
    :date: 2018-04-20

    .. change:: fixed
        :tags: command-line

        Fixed :func:`wiz.command_line.main` to correctly launch a command within
        a resolved context as follow::

            wiz use baselight-nuke -- nukex

    .. change:: fixed
        :tags: debug

        Changed :func:`wiz.history.get` to correctly set the timestamp to the
        history mapping returned.

.. release:: 0.7.0
    :date: 2018-04-18

    .. change:: fixed
        :tags: resolver

        When a node was removed from the graph due to a requirement conflict
        which prioritize another version of the same package identifier, the
        link was not re-assigned to the correct node. This could lead to
        an incorrect priority mapping computation which would alter the package
        order resolution.

        Changed :meth:`wiz.graph.Resolver.resolve_conflicts` to update the link
        when a conflicted node is removed.

.. release:: 0.6.0
    :date: 2018-04-18

    .. change:: fixed
        :tags: registry

        Changed :func:`wiz.registry.fetch` to return the registry folders is the
        correct order so that package definitions from the secondary registry h
        ave priority order package definitions from the primary registry.

.. release:: 0.5.0
    :date: 2018-04-17

    .. change:: changed
        :tags: command-line

        Moved :option:`--definition-search-paths <wiz --definition-search-paths>`,
        to the top level parser so that registries could be modified for every
        sub-commands.

.. release:: 0.4.0
    :date: 2018-04-17

    .. change:: changed
        :tags: registry

        Changed :func:`wiz.registry.get_defaults` to return two global registry
        folders instead of one: The "primary" registry would store all vanilla
        package definitions and the "secondary" one would store all package
        combinations that need to be available globally.

.. release:: 0.3.0
    :date: 2018-04-16

    .. change:: new
        :tags: debug

        Added :mod:`wiz.history` to let the user record a compressed file
        with all necessary information about the API calls executed and the
        context in which it was executed (wiz version, username, hostname, time,
        timezone,...).

        :func:`wiz.history.record_action` is called within precise functions
        with a clear action identifier and relevant arguments to record all
        major steps of the graph resolution process (including errors).

    .. change:: new
        :tags: command-line, debug

        Added :option:`--record <wiz --record>` command line option to export a
        dump file with :mod:`recorded history <wiz.history>`.

    .. change:: changed
        :tags: debug

        Changed :meth:`wiz.graph.Resolver.compute_packages` to traverse package
        requirements in `Breadth First Mode`_ in order to include packages with
        highest priority first in the graph. This allow for better error message
        (incorrect package with higher priority will fail before a less
        important one), and a more logical order for actions recorded in
        :mod:`recorded history <wiz.history>`.

        .. _Breadth First Mode: https://en.wikipedia.org/wiki/Breadth-first_search

.. release:: 0.2.0
    :date: 2018-03-30

    .. change:: changed
        :tags: deployment

        Remove :file:`package.py` script as the tool will be installed as a
        library within a python context instead.

.. release:: 0.1.0
    :date: 2018-03-30

    .. change:: new
        :tags: command-line

        Added :mod:`wiz.command_line` to initiate the command line tool.

    .. change:: new
        :tags: API

        Added :mod:`wiz` to expose high-level API.

    .. change:: new
        :tags: API

        Added :mod:`wiz.definition` to discover and create
        :class:`~wiz.definition.Definition` instances from registry folder.

    .. change:: new
        :tags: API

        Added :mod:`wiz.package` to extract :class:`~wiz.package.Package`
        instances from a :class:`~wiz.definition.Definition` instance and
        resolve a context mapping with initial environment mapping.

    .. change:: new
        :tags: API

        Added :mod:`wiz.graph` to resolve package requirement graph(s) and
        extract ordered :class:`~wiz.package.Package` instances.

    .. change:: new
        :tags: API

        Added :mod:`wiz.registry` to query available registry folders.

    .. change:: new
        :tags: API

        Added :mod:`wiz.spawn` to start a :term:`shell <Unix Shell>` or execute
        a command within a resolved environment mapping.

    .. change:: new
        :tags: API

        Added :mod:`wiz.system` to query current system information and filter
        fetched definitions accordingly.

    .. change:: new
        :tags: API

        Added :mod:`wiz.filesystem` to deal with files and folders creation.

    .. change:: new
        :tags: internal

        Added :mod:`wiz.mapping` to define immutable serializable mapping object
        used by :class:`~wiz.definition.Definition` and
        :class:`~wiz.package.Package` instances.

    .. change:: new
        :tags: API

        Added :mod:`wiz.symbol` to regroup all Wiz symbols.

    .. change:: new
        :tags: API

        Added :mod:`wiz.exception` to regroup all Wiz exceptions.<|MERGE_RESOLUTION|>--- conflicted
+++ resolved
@@ -6,30 +6,29 @@
 
 .. release:: Upcoming
 
-<<<<<<< HEAD
-    .. change:: added
+    .. change:: new
         :tags: command-line
 
         Added ``wiz edit`` sub-command to edit a definition. This command can
         be used to update a keyword in a definition with a new value.
 
-    .. change:: added
+    .. change:: new
+        :tags: command-line
+
+        Added :option:`--version <wiz --version>` to display the package
+        version.
+
+    .. change:: new
         :tags: API
 
         Added :func:`wiz.set_in_definitions` to edit a list of definition files
         by setting a new value to a keyword.
-=======
+
     .. change:: new
         :tags: API
 
         Added :func:`wiz.utility.combine_command` to return command elements
         as a unified command string while preserving quoted elements.
-
-    .. change:: new
-        :tags: command-line
-
-        Added :option:`--version <wiz --version>` to display the package
-        version.
 
     .. change:: changed
         :tags: command-line
@@ -66,34 +65,35 @@
 
         Updated :mod:`wiz.fetch_definition_mapping` to add the *requests*
         argument which can influence the definition research.
->>>>>>> 472515e9
-
-    .. change:: changed
-        :tags: API
-
-<<<<<<< HEAD
+
+    .. change:: changed
+        :tags: API
+
+        Updated :mod:`wiz.resolve_command` to return resolved list of elements
+        composing the command from elements composing input command. It prevents
+        unnecessary combination which could affect the nature of the command by
+        removing single and double quotes.
+
+    .. change:: changed
+        :tags: API
+
+        Updated :func:`wiz.package.initiate_environ` to add the
+        :envvar:`HOSTNAME` environment variable into the initial environment.
+
+    .. change:: changed
+        :tags: API
+
         Sanitize the definition using
         :meth:`wiz.definition.Definition.sanitized` in
         :func:`wiz.definition.export` to ensure that 'definition-location' has
         been removed from the definition before exporting it.
-=======
-        Updated :mod:`wiz.resolve_command` to return resolved list of elements
-        composing the command from elements composing input command. It prevents
-        unnecessary combination which could affect the nature of the command by
-        removing single and double quotes.
->>>>>>> 472515e9
-
-    .. change:: changed
-        :tags: API
-
-<<<<<<< HEAD
+
+    .. change:: changed
+        :tags: API
+
         Added the 'definition-location' keyword in :func:`wiz.definition.load`,
         so that this is always available after a load. Previously this would
         only be added by :func:`wiz.definition.discover`.
-=======
-        Updated :func:`wiz.package.initiate_environ` to add the
-        :envvar:`HOSTNAME` environment variable into the initial environment.
->>>>>>> 472515e9
 
 .. release:: 1.2.1
     :date: 2018-10-24
@@ -730,7 +730,7 @@
     .. change:: changed
         :tags: command-line
 
-        Changed the c sub-command to only display the full definition
+        Changed the ``wiz view`` sub-command to only display the full definition
         if the request is identified as a package definition. If the request is
         identified as a command, only the corresponding definition identifier is
         displayed.
