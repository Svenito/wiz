--- conflicted
+++ resolved
@@ -13,13 +13,12 @@
         "version": {
             "description": "Version of the definition.",
             "anyOf": [
-<<<<<<< HEAD
-                { "type": "string" },
-                { "type": "version" }
-=======
-                {"type": "string"},
-                {"type": "version"}
->>>>>>> d4ce48ad
+                {
+                    "type": "string"
+                },
+                {
+                    "type": "version"
+                }
             ]
         },
         "auto-use": {
@@ -87,9 +86,12 @@
             "uniqueItems": true,
             "items": {
                 "anyOf": [
-<<<<<<< HEAD
-                    { "type": "string" },
-                    { "type": "requirement" }
+                    {
+                        "type": "string"
+                    },
+                    {
+                        "type": "requirement"
+                    }
                 ]
             }
         },
@@ -100,12 +102,12 @@
             "uniqueItems": true,
             "items": {
                 "anyOf": [
-                    { "type": "string" },
-                    { "type": "requirement" }
-=======
-                    {"type": "string"},
-                    {"type": "requirement"}
->>>>>>> d4ce48ad
+                    {
+                        "type": "string"
+                    },
+                    {
+                        "type": "requirement"
+                    }
                 ]
             }
         },
@@ -116,13 +118,12 @@
             "uniqueItems": true,
             "items": {
                 "anyOf": [
-<<<<<<< HEAD
-                    { "type": "string" },
-                    { "type": "requirement" }
-=======
-                    {"type": "string"},
-                    {"type": "requirement"}
->>>>>>> d4ce48ad
+                    {
+                        "type": "string"
+                    },
+                    {
+                        "type": "requirement"
+                    }
                 ]
             }
         },
@@ -142,13 +143,17 @@
                         "description": "Mapping of commands that can be exposed for this definition variant.",
                         "type": "object",
                         "minProperties": 1,
-                        "additionalProperties": {"type": "string"}
+                        "additionalProperties": {
+                            "type": "string"
+                        }
                     },
                     "environ": {
                         "description": "Mapping of environment variables for this definition variant.",
                         "type": "object",
                         "minProperties": 1,
-                        "additionalProperties": {"type": "string"}
+                        "additionalProperties": {
+                            "type": "string"
+                        }
                     },
                     "requirements": {
                         "description": "List of package requirement ordered by priority needed by the definition variant.",
@@ -157,9 +162,12 @@
                         "uniqueItems": true,
                         "items": {
                             "anyOf": [
-<<<<<<< HEAD
-                                { "type": "string" },
-                                { "type": "requirement" }
+                                {
+                                    "type": "string"
+                                },
+                                {
+                                    "type": "requirement"
+                                }
                             ]
                         }
                     },
@@ -170,12 +178,12 @@
                         "uniqueItems": true,
                         "items": {
                             "anyOf": [
-                                { "type": "string" },
-                                { "type": "requirement" }
-=======
-                                {"type": "string"},
-                                {"type": "requirement"}
->>>>>>> d4ce48ad
+                                {
+                                    "type": "string"
+                                },
+                                {
+                                    "type": "requirement"
+                                }
                             ]
                         }
                     },
@@ -186,13 +194,12 @@
                         "uniqueItems": true,
                         "items": {
                             "anyOf": [
-<<<<<<< HEAD
-                                { "type": "string" },
-                                { "type": "requirement" }
-=======
-                                {"type": "string"},
-                                {"type": "requirement"}
->>>>>>> d4ce48ad
+                                {
+                                    "type": "string"
+                                },
+                                {
+                                    "type": "requirement"
+                                }
                             ]
                         }
                     }
